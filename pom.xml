<project xmlns="http://maven.apache.org/POM/4.0.0" xmlns:xsi="http://www.w3.org/2001/XMLSchema-instance" xsi:schemaLocation="http://maven.apache.org/POM/4.0.0 http://maven.apache.org/xsd/maven-4.0.0.xsd">
    <modelVersion>4.0.0</modelVersion>

    <groupId>org.dasein</groupId>
    <artifactId>dasein-cloud-azure</artifactId>
<<<<<<< HEAD
    <version>2013.07.10</version>
=======
    <version>2014.03.2-SNAPSHOT</version>
>>>>>>> 85101961
    <packaging>jar</packaging>

    <name>dasein-cloud-azure</name>
    <description>
        Implementation of the Dasein Cloud API for Microsoft Azure.
    </description>
    <url>https://github.org/greese/dasein-cloud-azure</url>

    <properties>
        <project.build.sourceEncoding>UTF-8</project.build.sourceEncoding>
    </properties>

    <licenses>
        <license>
            <name>Apache License 2.0</name>
            <url>http://www.apache.org/licenses/LICENSE-2.0.html</url>
        </license>
    </licenses>

    <organization>
        <name>enStratus Networks Inc</name>
        <url>http://www.enstratus.com</url>
    </organization>

    <scm>
        <connection>scm:git:git://github.com/greese/dasein-cloud-azure.git</connection>
        <developerConnection>scm:git:ssh://git@github.com/greese/dasein-cloud-azure.git</developerConnection>
        <url>http://github.com/greese/dasein-cloud-azure</url>
    </scm>

    <parent>
        <groupId>org.sonatype.oss</groupId>
        <artifactId>oss-parent</artifactId>
        <version>5</version>
    </parent>

    <dependencies>
        <!-- Compile -->
        <dependency>
            <groupId>org.dasein</groupId>
            <artifactId>dasein-cloud-core</artifactId>
<<<<<<< HEAD
            <version>2013.07.1</version>
=======
            <version>2014.03.1</version>
>>>>>>> 85101961
            <scope>compile</scope>
            <optional>false</optional>
        </dependency>
        <dependency>
            <groupId>org.dasein</groupId>
            <artifactId>dasein-util</artifactId>
            <version>2013.02</version>
            <scope>compile</scope>
            <optional>false</optional>
        </dependency>
        <dependency>
            <groupId>org.apache.httpcomponents</groupId>
            <artifactId>httpclient</artifactId>
            <version>4.2.1</version>
        </dependency>
        <dependency>
            <groupId>org.bouncycastle</groupId>
            <artifactId>bcprov-jdk16</artifactId>
            <version>1.46</version>
        </dependency>
        <dependency>
            <groupId>log4j</groupId>
            <artifactId>log4j</artifactId>
            <version>1.2.17</version>
            <scope>compile</scope>
            <optional>false</optional>
        </dependency>
        <dependency>
            <groupId>org.json</groupId>
            <artifactId>json</artifactId>
            <version>20090211</version>
            <scope>compile</scope>
        </dependency>

        <!-- Provided -->
        <dependency>
            <groupId>javax.servlet</groupId>
            <artifactId>servlet-api</artifactId>
            <version>2.5</version>
            <scope>provided</scope>
        </dependency>

        <dependency>
            <groupId>mockit</groupId>
            <artifactId>jmockit</artifactId>
            <version>0.999.4</version>
        </dependency>

        <!-- Test -->
        <dependency>
            <groupId>junit</groupId>
            <artifactId>junit</artifactId>
            <version>4.9</version>
            <scope>test</scope>
        </dependency>
        <dependency>
            <groupId>org.dasein</groupId>
            <artifactId>dasein-cloud-test</artifactId>
<<<<<<< HEAD
            <version>2013.07.1</version>
=======
            <version>2014.03.2-SNAPSHOT</version>
>>>>>>> 85101961
            <scope>test</scope>
            <optional>false</optional>
        </dependency>

    </dependencies>

    <build>
        <plugins>
            <plugin>
                <groupId>org.apache.maven.plugins</groupId>
                <artifactId>maven-compiler-plugin</artifactId>
                <version>2.0.2</version>
                <configuration>
                    <source>1.6</source>
                    <target>1.6</target>
                </configuration>
            </plugin>
            <plugin>
                <groupId>org.apache.maven.plugins</groupId>
                <artifactId>maven-javadoc-plugin</artifactId>
                <version>2.7</version>
                <executions>
                    <execution>
                        <id>javadoc</id>
                        <phase>package</phase>
                        <goals>
                            <goal>jar</goal>
                        </goals>
                    </execution>
                </executions>
                <configuration>
                    <encoding>utf-8</encoding>
                    <quiet>true</quiet>
                    <links>
                        <link>http://java.sun.com/javase/6/docs/api/</link>
                        <link>http://www.dasein.org/api/dasein-utils/</link>
                        <link>http://www.dasein.org/api/dasein-cloud-2013-04/</link>
                    </links>
                    <stylesheetfile>dasein-javadoc.css</stylesheetfile>
                    <footer />
                </configuration>
            </plugin>
            <plugin>
                <groupId>com.mycila.maven-license-plugin</groupId>
                <artifactId>maven-license-plugin</artifactId>
                <version>1.8.0</version>
                <configuration>
                    <strictCheck>true</strictCheck>
                    <encoding>utf-8</encoding>
                    <aggregate>true</aggregate>
                    <header>src/main/etc/header.txt</header>
                    <mapping>
                        <clj>SEMICOLON_STYLE</clj>
                    </mapping>
                    <excludes>
                        <exclude>thirdparty/**</exclude>
                        <exclude>**/src/**/resources/**</exclude>
                        <exclude>**/LICENSE-APACHE.txt</exclude>
                    </excludes>
                    <properties>
                        <year>2012</year>
                        <copyrightHolder>enStratus Networks Inc</copyrightHolder>
                    </properties>
                </configuration>
            </plugin>
            <plugin>
                <groupId>org.apache.maven.plugins</groupId>
                <artifactId>maven-source-plugin</artifactId>
                <version>2.1.2</version>
                <executions>
                    <execution>
                        <id>source</id>
                        <phase>package</phase>
                        <goals>
                            <goal>jar-no-fork</goal>
                        </goals>
                    </execution>
                </executions>
            </plugin>
            <plugin>
                <groupId>org.apache.maven.plugins</groupId>
                <artifactId>maven-release-plugin</artifactId>
                <version>2.1</version>
            </plugin>
            <plugin>
                <groupId>org.apache.maven.plugins</groupId>
                <artifactId>maven-surefire-plugin</artifactId>
                <version>2.6</version>
                <configuration>
                    <systemProperties>
                        <property>
                            <name>endpoint</name>
                            <value>${endpoint}</value>
                        </property>
                        <property>
                            <name>accountNumber</name>
                            <value>${accountNumber}</value>
                        </property>
                        <property>
                            <name>apiSharedKey</name>
                            <value>${apiSharedKey}</value>
                        </property>
                        <property>
                            <name>x509Cert</name>
                            <value>${x509CertFile}</value>
                        </property>
                        <property>
                            <name>x509Key</name>
                            <value>${x509KeyFile}</value>
                        </property>
                        <property>
                            <name>apiSecretKey</name>
                            <value>${apiSecretKey}</value>
                        </property>
                        <property>
<<<<<<< HEAD
=======
                            <name>apiKeyShared</name>
                            <value>${x509CertFile}</value>
                        </property>
                        <property>
                            <name>apiKeySecret</name>
                            <value>${x509KeyFile}</value>
                        </property>
                        <property>
>>>>>>> 85101961
                            <name>cloudName</name>
                            <value>${cloudName}</value>
                        </property>
                        <property>
                            <name>providerName</name>
                            <value>${providerName}</value>
                        </property>
                        <property>
                            <name>regionId</name>
                            <value>${regionId}</value>
                        </property>
                        <property>
                            <name>test.region</name>
                            <value>${test.region}</value>
                        </property>
                        <property>
                            <name>test.dataCenter</name>
                            <value>${test.dataCenter}</value>
                        </property>
                        <property>
                            <name>test.machineImage</name>
                            <value>${test.machineImage}</value>
                        </property>
                        <property>
                            <name>test.product</name>
                            <value>${test.product}</value>
                        </property>

                    </systemProperties>
                    <excludes>
                       <exclude>**/TestSuite.java</exclude>
                    </excludes>
                </configuration>
            </plugin>
            <plugin>
                <artifactId>maven-dependency-plugin</artifactId>
                <executions>
                    <execution>
                        <phase>package</phase>
                        <goals>
                            <goal>copy-dependencies</goal>
                        </goals>
                        <configuration>
                            <outputDirectory>${project.build.directory}/lib</outputDirectory>
                        </configuration>
                    </execution>
                </executions>
            </plugin>
        </plugins>
    </build>

    <distributionManagement>
        <repository>
            <id>sonatype-nexus-staging</id>
            <url>https://oss.sonatype.org/service/local/staging/deploy/maven2</url>
            <uniqueVersion>false</uniqueVersion>
        </repository>
        <snapshotRepository>
            <id>sonatype-nexus-snapshots</id>
            <url>https://oss.sonatype.org/content/repositories/snapshots</url>
        </snapshotRepository>
    </distributionManagement>

    <developers>
        <developer>
            <name>George Reese</name>
            <id>georgereese</id>
            <email>george.reese -at- enstratus -dot- com</email>
            <organization>enStratus</organization>
            <roles>
                <role>Java Developer</role>
                <role>PMC</role>
            </roles>
            <url>http://www.enstratus.com</url>
            <timezone>-6</timezone>
        </developer>
        <developer>
            <name>Morgan Catlin</name>
            <id>sylistron</id>
            <email>morgan.catlin -at- valtira -dot- com</email>
            <organization>enStratus</organization>
            <roles>
                <role>Java Developer</role>
            </roles>
            <url>http://www.valtira.com</url>
            <timezone>-6</timezone>
        </developer>
        <developer>
            <name>Adrian Cole</name>
            <id>ferncam1</id>
            <email>adrian -at- jclouds -dot- org</email>
            <organization>jclouds</organization>
            <roles>
                <role>Java Developer</role>
                <role>PMC</role>
            </roles>
            <url>http://www.jclouds.org</url>
            <timezone>-8</timezone>
        </developer>
    </developers>
</project><|MERGE_RESOLUTION|>--- conflicted
+++ resolved
@@ -3,11 +3,7 @@
 
     <groupId>org.dasein</groupId>
     <artifactId>dasein-cloud-azure</artifactId>
-<<<<<<< HEAD
-    <version>2013.07.10</version>
-=======
     <version>2014.03.2-SNAPSHOT</version>
->>>>>>> 85101961
     <packaging>jar</packaging>
 
     <name>dasein-cloud-azure</name>
@@ -49,11 +45,7 @@
         <dependency>
             <groupId>org.dasein</groupId>
             <artifactId>dasein-cloud-core</artifactId>
-<<<<<<< HEAD
-            <version>2013.07.1</version>
-=======
             <version>2014.03.1</version>
->>>>>>> 85101961
             <scope>compile</scope>
             <optional>false</optional>
         </dependency>
@@ -112,11 +104,7 @@
         <dependency>
             <groupId>org.dasein</groupId>
             <artifactId>dasein-cloud-test</artifactId>
-<<<<<<< HEAD
-            <version>2013.07.1</version>
-=======
             <version>2014.03.2-SNAPSHOT</version>
->>>>>>> 85101961
             <scope>test</scope>
             <optional>false</optional>
         </dependency>
@@ -232,8 +220,6 @@
                             <value>${apiSecretKey}</value>
                         </property>
                         <property>
-<<<<<<< HEAD
-=======
                             <name>apiKeyShared</name>
                             <value>${x509CertFile}</value>
                         </property>
@@ -242,7 +228,6 @@
                             <value>${x509KeyFile}</value>
                         </property>
                         <property>
->>>>>>> 85101961
                             <name>cloudName</name>
                             <value>${cloudName}</value>
                         </property>
