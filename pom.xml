--- conflicted
+++ resolved
@@ -3,11 +3,7 @@
 
     <groupId>org.dasein</groupId>
     <artifactId>dasein-cloud-azure</artifactId>
-<<<<<<< HEAD
-    <version>2014.05.1</version>
-=======
     <version>2014.05.3-SNAPSHOT</version>
->>>>>>> 2bba3da1
     <packaging>jar</packaging>
 
     <name>dasein-cloud-azure</name>
