<project xmlns="http://maven.apache.org/POM/4.0.0" xmlns:xsi="http://www.w3.org/2001/XMLSchema-instance" xsi:schemaLocation="http://maven.apache.org/POM/4.0.0 http://maven.apache.org/xsd/maven-4.0.0.xsd">
    <modelVersion>4.0.0</modelVersion>

    <groupId>org.dasein</groupId>
    <artifactId>dasein-cloud-azure</artifactId>
    <version>2013.07</version>
    <packaging>jar</packaging>

    <name>dasein-cloud-azure</name>
    <description>
        Implementation of the Dasein Cloud API for Microsoft Azure.
    </description>
    <url>https://github.org/greese/dasein-cloud-azure</url>

    <properties>
        <project.build.sourceEncoding>UTF-8</project.build.sourceEncoding>
    </properties>

    <licenses>
        <license>
            <name>Apache License 2.0</name>
            <url>http://www.apache.org/licenses/LICENSE-2.0.html</url>
        </license>
    </licenses>

    <organization>
        <name>enStratus Networks Inc</name>
        <url>http://www.enstratus.com</url>
    </organization>

    <scm>
        <connection>scm:git:git://github.com/greese/dasein-cloud-azure.git</connection>
        <developerConnection>scm:git:ssh://git@github.com/greese/dasein-cloud-azure.git</developerConnection>
        <url>http://github.com/greese/dasein-cloud-azure</url>
    </scm>

    <parent>
        <groupId>org.sonatype.oss</groupId>
        <artifactId>oss-parent</artifactId>
        <version>5</version>
    </parent>

    <dependencies>
        <!-- Compile -->
        <dependency>
            <groupId>org.dasein</groupId>
            <artifactId>dasein-cloud-core</artifactId>
            <version>2013.07.0</version>
            <scope>compile</scope>
            <optional>false</optional>
        </dependency>
        <dependency>
            <groupId>org.dasein</groupId>
            <artifactId>dasein-util</artifactId>
            <version>2013.02</version>
            <scope>compile</scope>
            <optional>false</optional>
        </dependency>
        <dependency>
            <groupId>org.apache.httpcomponents</groupId>
            <artifactId>httpclient</artifactId>
            <version>4.2.1</version>
        </dependency>
        <dependency>
            <groupId>org.bouncycastle</groupId>
            <artifactId>bcprov-jdk16</artifactId>
            <version>1.46</version>
        </dependency>
        <dependency>
            <groupId>log4j</groupId>
            <artifactId>log4j</artifactId>
            <version>1.2.17</version>
            <scope>compile</scope>
            <optional>false</optional>
        </dependency>
        <dependency>
            <groupId>org.json</groupId>
            <artifactId>json</artifactId>
            <version>20090211</version>
            <scope>compile</scope>
        </dependency>

        <!-- Provided -->
        <dependency>
            <groupId>javax.servlet</groupId>
            <artifactId>servlet-api</artifactId>
            <version>2.5</version>
            <scope>provided</scope>
        </dependency>

        <!-- Test -->
        <dependency>
            <groupId>junit</groupId>
            <artifactId>junit</artifactId>
            <version>4.9</version>
            <scope>test</scope>
        </dependency>
        <dependency>
            <groupId>org.dasein</groupId>
            <artifactId>dasein-cloud-test</artifactId>
            <version>2013.07.1</version>
            <scope>test</scope>
            <optional>false</optional>
        </dependency>

    </dependencies>

    <build>
        <plugins>
            <plugin>
                <groupId>org.apache.maven.plugins</groupId>
                <artifactId>maven-compiler-plugin</artifactId>
                <version>2.0.2</version>
                <configuration>
                    <source>1.6</source>
                    <target>1.6</target>
                </configuration>
            </plugin>
            <plugin>
                <groupId>org.apache.maven.plugins</groupId>
                <artifactId>maven-javadoc-plugin</artifactId>
                <version>2.7</version>
                <executions>
                    <execution>
                        <id>javadoc</id>
                        <phase>package</phase>
                        <goals>
                            <goal>jar</goal>
                        </goals>
                    </execution>
                </executions>
                <configuration>
                    <encoding>utf-8</encoding>
                    <quiet>true</quiet>
                    <links>
                        <link>http://java.sun.com/javase/6/docs/api/</link>
                        <link>http://www.dasein.org/api/dasein-utils/</link>
                        <link>http://www.dasein.org/api/dasein-cloud-2013-04/</link>
                    </links>
                    <stylesheetfile>dasein-javadoc.css</stylesheetfile>
                    <footer />
                </configuration>
            </plugin>
            <plugin>
                <groupId>com.mycila.maven-license-plugin</groupId>
                <artifactId>maven-license-plugin</artifactId>
                <version>1.8.0</version>
                <configuration>
                    <strictCheck>true</strictCheck>
                    <encoding>utf-8</encoding>
                    <aggregate>true</aggregate>
                    <header>src/main/etc/header.txt</header>
                    <mapping>
                        <clj>SEMICOLON_STYLE</clj>
                    </mapping>
                    <excludes>
                        <exclude>thirdparty/**</exclude>
                        <exclude>**/src/**/resources/**</exclude>
                        <exclude>**/LICENSE-APACHE.txt</exclude>
                    </excludes>
                    <properties>
                        <year>2012</year>
                        <copyrightHolder>enStratus Networks Inc</copyrightHolder>
                    </properties>
                </configuration>
            </plugin>
            <plugin>
                <groupId>org.apache.maven.plugins</groupId>
                <artifactId>maven-source-plugin</artifactId>
                <version>2.1.2</version>
                <executions>
                    <execution>
                        <id>source</id>
                        <phase>package</phase>
                        <goals>
                            <goal>jar-no-fork</goal>
                        </goals>
                    </execution>
                </executions>
            </plugin>
            <plugin>
                <groupId>org.apache.maven.plugins</groupId>
                <artifactId>maven-release-plugin</artifactId>
                <version>2.1</version>
            </plugin>
            <plugin>
                <groupId>org.apache.maven.plugins</groupId>
                <artifactId>maven-surefire-plugin</artifactId>
                <version>2.6</version>
                <configuration>
                    <systemProperties>
                        <property>
                            <name>endpoint</name>
                            <value>${endpoint}</value>
                        </property>
                        <property>
                            <name>accountNumber</name>
                            <value>${accountNumber}</value>
                        </property>
                        <property>
                            <name>apiSharedKey</name>
                            <value>${apiSharedKey}</value>
                        </property>
                        <property>
                            <name>x509Cert</name>
                            <value>${x509CertFile}</value>
                        </property>
                        <property>
                            <name>x509Key</name>
                            <value>${x509KeyFile}</value>
                        </property>
                        <property>
                            <name>apiSecretKey</name>
                            <value>${apiSecretKey}</value>
                        </property>
                        <property>
                            <name>cloudName</name>
                            <value>${cloudName}</value>
                        </property>
                        <property>
                            <name>providerName</name>
                            <value>${providerName}</value>
                        </property>
                        <property>
                            <name>regionId</name>
                            <value>${regionId}</value>
                        </property>
                        <property>
                            <name>test.region</name>
                            <value>${test.region}</value>
                        </property>
                        <property>
                            <name>test.dataCenter</name>
                            <value>${test.dataCenter}</value>
                        </property>
                        <property>
                            <name>test.machineImage</name>
                            <value>${test.machineImage}</value>
                        </property>
                        <property>
                            <name>test.product</name>
                            <value>${test.product}</value>
                        </property>

                    </systemProperties>
                    <includes>
<<<<<<< HEAD
                      <!--   <include>**/AzureTestSuite.java</include>   -->
                    </includes>
                  <!--  <argLine>-Ddasein.inclusions=VirtualMachineTestCase</argLine> -->
=======
                       <include>**/TestSuite.java</include>
                    </includes>
                   <!-- <argLine>-Ddasein.inclusions=StatefulImageTests</argLine>-->
>>>>>>> e6736331
                </configuration>
            </plugin>
            <plugin>
                <artifactId>maven-dependency-plugin</artifactId>
                <executions>
                    <execution>
                        <phase>package</phase>
                        <goals>
                            <goal>copy-dependencies</goal>
                        </goals>
                        <configuration>
                            <outputDirectory>${project.build.directory}/lib</outputDirectory>
                        </configuration>
                    </execution>
                </executions>
            </plugin>
        </plugins>
    </build>

    <distributionManagement>
        <repository>
            <id>sonatype-nexus-staging</id>
            <url>https://oss.sonatype.org/service/local/staging/deploy/maven2</url>
            <uniqueVersion>false</uniqueVersion>
        </repository>
        <snapshotRepository>
            <id>sonatype-nexus-snapshots</id>
            <url>https://oss.sonatype.org/content/repositories/snapshots</url>
        </snapshotRepository>
    </distributionManagement>

    <developers>
        <developer>
            <name>George Reese</name>
            <id>georgereese</id>
            <email>george.reese -at- enstratus -dot- com</email>
            <organization>enStratus</organization>
            <roles>
                <role>Java Developer</role>
                <role>PMC</role>
            </roles>
            <url>http://www.enstratus.com</url>
            <timezone>-6</timezone>
        </developer>
        <developer>
            <name>Morgan Catlin</name>
            <id>sylistron</id>
            <email>morgan.catlin -at- valtira -dot- com</email>
            <organization>enStratus</organization>
            <roles>
                <role>Java Developer</role>
            </roles>
            <url>http://www.valtira.com</url>
            <timezone>-6</timezone>
        </developer>
        <developer>
            <name>Adrian Cole</name>
            <id>ferncam1</id>
            <email>adrian -at- jclouds -dot- org</email>
            <organization>jclouds</organization>
            <roles>
                <role>Java Developer</role>
                <role>PMC</role>
            </roles>
            <url>http://www.jclouds.org</url>
            <timezone>-8</timezone>
        </developer>
    </developers>
</project><|MERGE_RESOLUTION|>--- conflicted
+++ resolved
@@ -244,15 +244,9 @@
 
                     </systemProperties>
                     <includes>
-<<<<<<< HEAD
-                      <!--   <include>**/AzureTestSuite.java</include>   -->
-                    </includes>
-                  <!--  <argLine>-Ddasein.inclusions=VirtualMachineTestCase</argLine> -->
-=======
                        <include>**/TestSuite.java</include>
                     </includes>
                    <!-- <argLine>-Ddasein.inclusions=StatefulImageTests</argLine>-->
->>>>>>> e6736331
                 </configuration>
             </plugin>
             <plugin>
