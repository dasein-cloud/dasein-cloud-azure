--- conflicted
+++ resolved
@@ -3,11 +3,7 @@
 
     <groupId>org.dasein</groupId>
     <artifactId>dasein-cloud-azure</artifactId>
-<<<<<<< HEAD
-    <version>2013.07.7</version>
-=======
     <version>2013.07.9-SNAPSHOT</version>
->>>>>>> 5160ba2b
     <packaging>jar</packaging>
 
     <name>dasein-cloud-azure</name>
