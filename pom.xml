<project xmlns="http://maven.apache.org/POM/4.0.0" xmlns:xsi="http://www.w3.org/2001/XMLSchema-instance" xsi:schemaLocation="http://maven.apache.org/POM/4.0.0 http://maven.apache.org/xsd/maven-4.0.0.xsd">
    <modelVersion>4.0.0</modelVersion>

    <groupId>org.dasein</groupId>
    <artifactId>dasein-cloud-azure</artifactId>
<<<<<<< HEAD
    <version>2014.05.6</version>
=======
    <version>2014.05.8-SNAPSHOT</version>
>>>>>>> c18e1502
    <packaging>jar</packaging>

    <name>dasein-cloud-azure</name>
    <description>
        Implementation of the Dasein Cloud API for Microsoft Azure.
    </description>
    <url>https://github.org/greese/dasein-cloud-azure</url>

    <properties>
        <project.build.sourceEncoding>UTF-8</project.build.sourceEncoding>
    </properties>

    <licenses>
        <license>
            <name>Apache License 2.0</name>
            <url>http://www.apache.org/licenses/LICENSE-2.0.html</url>
        </license>
    </licenses>

    <organization>
        <name>enStratus Networks Inc</name>
        <url>http://www.enstratus.com</url>
    </organization>

    <scm>
        <connection>scm:git:git://github.com/greese/dasein-cloud-azure.git</connection>
        <developerConnection>scm:git:ssh://git@github.com/greese/dasein-cloud-azure.git</developerConnection>
        <url>http://github.com/greese/dasein-cloud-azure</url>
    </scm>

    <parent>
        <groupId>org.sonatype.oss</groupId>
        <artifactId>oss-parent</artifactId>
        <version>5</version>
    </parent>

    <dependencies>
        <!-- Compile -->
        <dependency>
            <groupId>org.dasein</groupId>
            <artifactId>dasein-cloud-core</artifactId>
            <version>2014.05.3</version>
            <scope>compile</scope>
            <optional>false</optional>
        </dependency>
        <dependency>
            <groupId>org.dasein</groupId>
            <artifactId>dasein-util</artifactId>
            <version>2013.02</version>
            <scope>compile</scope>
            <optional>false</optional>
        </dependency>
        <dependency>
            <groupId>org.apache.httpcomponents</groupId>
            <artifactId>httpclient</artifactId>
            <version>4.2.1</version>
        </dependency>
        <dependency>
            <groupId>org.bouncycastle</groupId>
            <artifactId>bcprov-jdk16</artifactId>
            <version>1.46</version>
        </dependency>
        <dependency>
            <groupId>log4j</groupId>
            <artifactId>log4j</artifactId>
            <version>1.2.17</version>
            <scope>compile</scope>
            <optional>false</optional>
        </dependency>
        <dependency>
            <groupId>org.json</groupId>
            <artifactId>json</artifactId>
            <version>20090211</version>
            <scope>compile</scope>
        </dependency>

        <!-- Provided -->
        <dependency>
            <groupId>javax.servlet</groupId>
            <artifactId>servlet-api</artifactId>
            <version>2.5</version>
            <scope>provided</scope>
        </dependency>

        <dependency>
            <groupId>mockit</groupId>
            <artifactId>jmockit</artifactId>
            <version>0.999.4</version>
        </dependency>

        <!-- Test -->
        <dependency>
            <groupId>junit</groupId>
            <artifactId>junit</artifactId>
            <version>4.9</version>
            <scope>test</scope>
        </dependency>
        <dependency>
            <groupId>org.dasein</groupId>
            <artifactId>dasein-cloud-test</artifactId>
            <version>2014.05.1</version>
            <scope>test</scope>
            <optional>false</optional>
        </dependency>

    </dependencies>

    <build>
        <plugins>
            <plugin>
                <groupId>org.apache.maven.plugins</groupId>
                <artifactId>maven-compiler-plugin</artifactId>
                <version>2.0.2</version>
                <configuration>
                    <source>1.6</source>
                    <target>1.6</target>
                </configuration>
            </plugin>
            <plugin>
                <groupId>org.apache.maven.plugins</groupId>
                <artifactId>maven-javadoc-plugin</artifactId>
                <version>2.7</version>
                <executions>
                    <execution>
                        <id>javadoc</id>
                        <phase>package</phase>
                        <goals>
                            <goal>jar</goal>
                        </goals>
                    </execution>
                </executions>
                <configuration>
                    <encoding>utf-8</encoding>
                    <quiet>true</quiet>
                    <links>
                        <link>http://java.sun.com/javase/6/docs/api/</link>
                        <link>http://www.dasein.org/api/dasein-utils/</link>
                        <link>http://www.dasein.org/api/dasein-cloud-2013-04/</link>
                    </links>
                    <stylesheetfile>dasein-javadoc.css</stylesheetfile>
                    <footer />
                </configuration>
            </plugin>
            <plugin>
                <groupId>com.mycila.maven-license-plugin</groupId>
                <artifactId>maven-license-plugin</artifactId>
                <version>1.8.0</version>
                <configuration>
                    <strictCheck>true</strictCheck>
                    <encoding>utf-8</encoding>
                    <aggregate>true</aggregate>
                    <header>src/main/etc/header.txt</header>
                    <mapping>
                        <clj>SEMICOLON_STYLE</clj>
                    </mapping>
                    <excludes>
                        <exclude>thirdparty/**</exclude>
                        <exclude>**/src/**/resources/**</exclude>
                        <exclude>**/LICENSE-APACHE.txt</exclude>
                    </excludes>
                    <properties>
                        <year>2012</year>
                        <copyrightHolder>enStratus Networks Inc</copyrightHolder>
                    </properties>
                </configuration>
            </plugin>
            <plugin>
                <groupId>org.apache.maven.plugins</groupId>
                <artifactId>maven-source-plugin</artifactId>
                <version>2.1.2</version>
                <executions>
                    <execution>
                        <id>source</id>
                        <phase>package</phase>
                        <goals>
                            <goal>jar-no-fork</goal>
                        </goals>
                    </execution>
                </executions>
            </plugin>
            <plugin>
                <groupId>org.apache.maven.plugins</groupId>
                <artifactId>maven-release-plugin</artifactId>
                <version>2.1</version>
            </plugin>
            <plugin>
                <groupId>org.apache.maven.plugins</groupId>
                <artifactId>maven-surefire-plugin</artifactId>
                <version>2.6</version>
                <configuration>
                    <systemProperties>
                        <property>
                            <name>endpoint</name>
                            <value>${endpoint}</value>
                        </property>
                        <property>
                            <name>accountNumber</name>
                            <value>${accountNumber}</value>
                        </property>
                        <property>
                            <name>apiSharedKey</name>
                            <value>${apiSharedKey}</value>
                        </property>
                        <property>
                            <name>x509Cert</name>
                            <value>${x509CertFile}</value>
                        </property>
                        <property>
                            <name>x509Key</name>
                            <value>${x509KeyFile}</value>
                        </property>
                        <property>
                            <name>apiSecretKey</name>
                            <value>${apiSecretKey}</value>
                        </property>
                        <property>
                            <name>apiKeyShared</name>
                            <value>${x509CertFile}</value>
                        </property>
                        <property>
                            <name>apiKeySecret</name>
                            <value>${x509KeyFile}</value>
                        </property>
                        <property>
                            <name>cloudName</name>
                            <value>${cloudName}</value>
                        </property>
                        <property>
                            <name>providerName</name>
                            <value>${providerName}</value>
                        </property>
                        <property>
                            <name>regionId</name>
                            <value>${regionId}</value>
                        </property>
                        <property>
                            <name>test.region</name>
                            <value>${test.region}</value>
                        </property>
                        <property>
                            <name>test.dataCenter</name>
                            <value>${test.dataCenter}</value>
                        </property>
                        <property>
                            <name>test.machineImage</name>
                            <value>${test.machineImage}</value>
                        </property>
                        <property>
                            <name>test.product</name>
                            <value>${test.product}</value>
                        </property>

                    </systemProperties>
                    <excludes>
                       <exclude>**/TestSuite.java</exclude>
                       <exclude>**/DummyTest.java</exclude>
                       <exclude>**/AzureVMTest.java</exclude>
                       <exclude>**/AzureLoadBalancerSupportTest.java</exclude>
                       <exclude>**/AzureComputeServicesTest.java</exclude>
                       <exclude>**/TestHelpers.java</exclude>
                    </excludes>
                </configuration>
            </plugin>
            <plugin>
                <artifactId>maven-dependency-plugin</artifactId>
                <executions>
                    <execution>
                        <phase>package</phase>
                        <goals>
                            <goal>copy-dependencies</goal>
                        </goals>
                        <configuration>
                            <outputDirectory>${project.build.directory}/lib</outputDirectory>
                        </configuration>
                    </execution>
                </executions>
            </plugin>
        </plugins>
    </build>

    <distributionManagement>
        <repository>
            <id>sonatype-nexus-staging</id>
            <url>https://oss.sonatype.org/service/local/staging/deploy/maven2</url>
            <uniqueVersion>false</uniqueVersion>
        </repository>
        <snapshotRepository>
            <id>sonatype-nexus-snapshots</id>
            <url>https://oss.sonatype.org/content/repositories/snapshots</url>
        </snapshotRepository>
    </distributionManagement>

    <developers>
        <developer>
            <name>George Reese</name>
            <id>georgereese</id>
            <email>george.reese -at- enstratus -dot- com</email>
            <organization>enStratus</organization>
            <roles>
                <role>Java Developer</role>
                <role>PMC</role>
            </roles>
            <url>http://www.enstratus.com</url>
            <timezone>-6</timezone>
        </developer>
        <developer>
            <name>Morgan Catlin</name>
            <id>sylistron</id>
            <email>morgan.catlin -at- valtira -dot- com</email>
            <organization>enStratus</organization>
            <roles>
                <role>Java Developer</role>
            </roles>
            <url>http://www.valtira.com</url>
            <timezone>-6</timezone>
        </developer>
        <developer>
            <name>Adrian Cole</name>
            <id>ferncam1</id>
            <email>adrian -at- jclouds -dot- org</email>
            <organization>jclouds</organization>
            <roles>
                <role>Java Developer</role>
                <role>PMC</role>
            </roles>
            <url>http://www.jclouds.org</url>
            <timezone>-8</timezone>
        </developer>
    </developers>
</project><|MERGE_RESOLUTION|>--- conflicted
+++ resolved
@@ -3,11 +3,7 @@
 
     <groupId>org.dasein</groupId>
     <artifactId>dasein-cloud-azure</artifactId>
-<<<<<<< HEAD
-    <version>2014.05.6</version>
-=======
     <version>2014.05.8-SNAPSHOT</version>
->>>>>>> c18e1502
     <packaging>jar</packaging>
 
     <name>dasein-cloud-azure</name>
