--- conflicted
+++ resolved
@@ -3,11 +3,7 @@
 
     <groupId>org.dasein</groupId>
     <artifactId>dasein-cloud-azure</artifactId>
-<<<<<<< HEAD
-    <version>2014.05.9</version>
-=======
     <version>2014.05.11-SNAPSHOT</version>
->>>>>>> 3adde1b3
     <packaging>jar</packaging>
 
     <name>dasein-cloud-azure</name>
