/**
 * Copyright (C) 2012 enStratus Networks Inc
 *
 * ====================================================================
 * Licensed under the Apache License, Version 2.0 (the "License");
 * you may not use this file except in compliance with the License.
 * You may obtain a copy of the License at
 *
 * http://www.apache.org/licenses/LICENSE-2.0
 *
 * Unless required by applicable law or agreed to in writing, software
 * distributed under the License is distributed on an "AS IS" BASIS,
 * WITHOUT WARRANTIES OR CONDITIONS OF ANY KIND, either express or implied.
 * See the License for the specific language governing permissions and
 * limitations under the License.
 * ====================================================================
 */

package org.dasein.cloud.azure;

import org.apache.commons.codec.binary.Base64;
import org.apache.log4j.Logger;
import org.dasein.cloud.CloudException;
import org.dasein.cloud.InternalException;
import org.dasein.cloud.ProviderContext;
import org.dasein.cloud.azure.compute.image.AzureMachineImage;
import org.dasein.cloud.dc.*;
import org.dasein.cloud.util.Cache;
import org.dasein.cloud.util.CacheLevel;
import org.dasein.util.uom.time.Minute;
import org.dasein.util.uom.time.TimePeriod;
import org.w3c.dom.Document;
import org.w3c.dom.Node;
import org.w3c.dom.NodeList;

import javax.annotation.Nonnull;
import javax.annotation.Nullable;
import java.io.UnsupportedEncodingException;
import java.util.ArrayList;
import java.util.Collection;
import java.util.Collections;
import java.util.Locale;

/**
 * Displays the available locations for Microsoft Azure services.
 * @author George Reese (george.reese@imaginary.com)
 * @since 2012.04.1
 * @version 2012.04.1
 */
public class AzureLocation implements DataCenterServices {
    static private final Logger logger = Azure.getLogger(AzureLocation.class);
    static private final String LOCATIONS = "/locations";
    
    private Azure provider;
    
    AzureLocation(Azure provider) { this.provider = provider; }

    private transient volatile AzureLocationCapabilities capabilities;
    @Nonnull
    @Override
    public DataCenterCapabilities getCapabilities() throws InternalException, CloudException {
        if( capabilities == null ) {
            capabilities = new AzureLocationCapabilities(provider);
        }
        return capabilities;
    }

    @Override
    public @Nullable DataCenter getDataCenter(@Nonnull String providerDataCenterId) throws InternalException, CloudException {
        ProviderContext ctx = provider.getContext();
        
        if( ctx == null ) {
            throw new AzureConfigException("No context was specified for this request");
        }
        String regionId = ctx.getRegionId();
        
        if( regionId == null ) {
            throw new AzureConfigException("No region was specified for this request");
        }
        for( DataCenter dc : listDataCenters(regionId) ) {
            if( dc.getProviderDataCenterId().equals(providerDataCenterId) ) {
                return dc;
            }
        }
        return null;
    }

    @Override
    public @Nonnull String getProviderTermForDataCenter(@Nonnull Locale locale) {
        return "data center";
    }

    @Override
    public @Nonnull String getProviderTermForRegion(@Nonnull Locale locale) {
        return "region";
    }

    @Override
    public @Nullable Region getRegion(@Nonnull String providerRegionId) throws InternalException, CloudException {
        for( Region region : listRegions() ) {
            if( region.getProviderRegionId().equals(providerRegionId) ) {
                return region;
            }
        }
        return null;
    }

    public boolean isSubscribed(AzureService toService) throws InternalException, CloudException {
        ProviderContext ctx = provider.getContext();

        if( ctx == null ) {
            throw new AzureConfigException("No context was specified for this request");
        }
        AzureMethod method = new AzureMethod(provider);

        Document doc = method.getAsXML(ctx.getAccountNumber(), LOCATIONS);

        if( doc == null ) {
            return false;
        }
        NodeList entries = doc.getElementsByTagName("Location");

        for( int i=0; i<entries.getLength(); i++ ) {
            Node entry = entries.item(i);

            if( entry != null ) {
                NodeList attributes = entry.getChildNodes();
                String regionId = null;
                boolean subscribed = false;
                
                for( int j=0; j<attributes.getLength(); j++ ) {
                    Node attribute = attributes.item(j);

                    if( attribute.getNodeName().equalsIgnoreCase("name") && attribute.hasChildNodes() ) {
                        regionId = attribute.getFirstChild().getNodeValue().trim();
                    }
                    else if( attribute.getNodeName().equalsIgnoreCase("availableservices") && attribute.hasChildNodes() ) {
                        NodeList services = attribute.getChildNodes();

                        for( int k=0; k<services.getLength(); k++ ) {
                            Node service = services.item(k);
                            
                            if( service != null && service.getNodeName().equalsIgnoreCase("availableservice") && service.hasChildNodes() ) {
                                String serviceName = service.getFirstChild().getNodeValue().trim();
                                
                                if( toService.toString().equalsIgnoreCase(serviceName) ) {
                                    subscribed = true;
                                    break;
                                }
                            }
                        }
                    }
                }
                if( regionId != null && regionId.equalsIgnoreCase(ctx.getRegionId()) ) {
                    return subscribed;
                }
            }
        }
        return false;
    }
    
    @Override
    public @Nonnull Collection<DataCenter> listDataCenters(@Nonnull String providerRegionId) throws InternalException, CloudException {
        Region region = getRegion(providerRegionId);
        
        if( region == null ) {
            return Collections.emptyList();
        }

        ProviderContext ctx = provider.getContext();
        if( ctx == null ) {
            throw new AzureConfigException("No context was specified for this request");
        }

        Collection<DataCenter> dcs = new ArrayList<DataCenter>();
        DataCenter dc = new DataCenter();

        dc.setActive(true);
        dc.setAvailable(true);
        dc.setName(region.getName());
        dc.setProviderDataCenterId(providerRegionId);
        dc.setRegionId(providerRegionId);
        dcs.add(dc);

<<<<<<< HEAD
                    if (nodeName.equalsIgnoreCase("name") && attribute.hasChildNodes() ) {
                        affinityGroup = attribute.getFirstChild().getNodeValue().trim();
                    }
                    else if (nodeName.equalsIgnoreCase("location") && attribute.hasChildNodes()) {
                        affinityRegion = attribute.getFirstChild().getNodeValue().trim();
                        if (providerRegionId.equalsIgnoreCase(affinityRegion)) {
                            if (affinityGroup != null && !affinityGroup.equals("")) {
                                DataCenter dc = new DataCenter();

                                dc.setActive(true);
                                dc.setAvailable(true);
                                dc.setName(affinityGroup);
                                dc.setProviderDataCenterId(affinityGroup);
                                dc.setRegionId(providerRegionId);
                                dcs.add(dc);
                            }
                        }
                        else {
                            affinityGroup = null;
                            affinityRegion = null;
                        }
                    }
                }
                cache.put(ctx, dcs);
            }
            cache.put(ctx, dcs);
            if (dcs.isEmpty()) {
                logger.info("Create new affinity group for "+providerRegionId);
                //create new affinityGroup
                String name = "Affinity"+(providerRegionId.replaceAll(" ", ""));
                logger.info(name);
                String label;
                try {
                    StringBuilder xml = new StringBuilder();

                    try {
                        label = new String(Base64.encodeBase64(name.getBytes("utf-8")));
                    }
                    catch( UnsupportedEncodingException e ) {
                        throw new InternalException(e);
                    }

                    xml.append("<CreateAffinityGroup xmlns=\"http://schemas.microsoft.com/windowsazure\">") ;
                    xml.append("<Name>").append(name).append("</Name>");
                    xml.append("<Label>").append(label).append("</Label>");
                    xml.append("<Location>").append(providerRegionId).append("</Location>");
                    xml.append("</CreateAffinityGroup>");
                    method.post(ctx.getAccountNumber(),"/affinitygroups", xml.toString());
                }
                catch (CloudException e) {
                    logger.error("Unable to create affinity group",e);
                    throw new CloudException(e);
                }
                affinityGroup = name;
                DataCenter dc = new DataCenter();

                dc.setActive(true);
                dc.setAvailable(true);
                dc.setName(affinityGroup);
                dc.setProviderDataCenterId(affinityGroup);
                dc.setRegionId(providerRegionId);
                dcs.add(dc);
                cache.put(ctx, dcs);
            }
        }
=======
>>>>>>> a51fb6d0
        return dcs;
    }

    @Override
    public @Nonnull Collection<Region> listRegions() throws InternalException, CloudException {
        ProviderContext ctx = provider.getContext();

        if( ctx == null ) {
            throw new AzureConfigException("No context was specified for this request");
        }

        Cache<Region> cache = Cache.getInstance(provider, "regions", Region.class, CacheLevel.CLOUD_ACCOUNT, new TimePeriod<Minute>(15, TimePeriod.MINUTE));
        Collection<Region> regions = (Collection<Region>)cache.get(ctx);

        if( regions == null ) {
            regions = new ArrayList<Region>();
            AzureMethod method = new AzureMethod(provider);

            Document doc = method.getAsXML(ctx.getAccountNumber(), LOCATIONS);

            if( doc == null ) {
                return Collections.emptyList();
            }
            NodeList entries = doc.getElementsByTagName("Location");

            for( int i=0; i<entries.getLength(); i++ ) {
                Node entry = entries.item(i);
                Region region = toRegion(entry);

                if( region != null ) {
                    regions.add(region);
                }

            }
            cache.put(ctx, regions);
        }
        return regions;
    }
    
    private @Nullable Region toRegion(@Nullable Node entry) {
        if( entry == null ) {
            return null;
        }
        Region region = new Region();
        
        NodeList attributes = entry.getChildNodes();
        
        for( int i=0; i<attributes.getLength(); i++ ) {
            Node attribute = attributes.item(i);
            String nodeName = attribute.getNodeName();
            
            if( nodeName.equalsIgnoreCase("name") && attribute.hasChildNodes() ) {
                region.setProviderRegionId(attribute.getFirstChild().getNodeValue().trim());
            }
            else if( nodeName.equalsIgnoreCase("displayName") && attribute.hasChildNodes() ) {
                region.setName(attribute.getFirstChild().getNodeValue().trim());
            }
        }
        if( region.getProviderRegionId() == null ) {
            return null;
        }
        if( region.getName() == null ) {
            region.setName(region.getProviderRegionId());
        }
        region.setActive(true);
        region.setAvailable(true);
        region.setJurisdiction("US");
        return region;
    }

    @Override
    public Collection<ResourcePool> listResourcePools(String providerDataCenterId) throws InternalException, CloudException {
        return Collections.emptyList();
    }

    @Override
    public ResourcePool getResourcePool(String providerResourcePoolId) throws InternalException, CloudException {
        return null;
    }

    /**
     * Lists all storage pools
     *
     * @return all storage pools supported for this cloud in the context region
     * @throws org.dasein.cloud.InternalException an error occurred locally in processing the request
     * @throws org.dasein.cloud.CloudException    an error occurred within the cloud provider or the cloud provider did not approve of the request
     */
    @Nonnull
    @Override
    public Collection<StoragePool> listStoragePools() throws InternalException, CloudException {
        return Collections.emptyList();
    }
}<|MERGE_RESOLUTION|>--- conflicted
+++ resolved
@@ -182,74 +182,6 @@
         dc.setRegionId(providerRegionId);
         dcs.add(dc);
 
-<<<<<<< HEAD
-                    if (nodeName.equalsIgnoreCase("name") && attribute.hasChildNodes() ) {
-                        affinityGroup = attribute.getFirstChild().getNodeValue().trim();
-                    }
-                    else if (nodeName.equalsIgnoreCase("location") && attribute.hasChildNodes()) {
-                        affinityRegion = attribute.getFirstChild().getNodeValue().trim();
-                        if (providerRegionId.equalsIgnoreCase(affinityRegion)) {
-                            if (affinityGroup != null && !affinityGroup.equals("")) {
-                                DataCenter dc = new DataCenter();
-
-                                dc.setActive(true);
-                                dc.setAvailable(true);
-                                dc.setName(affinityGroup);
-                                dc.setProviderDataCenterId(affinityGroup);
-                                dc.setRegionId(providerRegionId);
-                                dcs.add(dc);
-                            }
-                        }
-                        else {
-                            affinityGroup = null;
-                            affinityRegion = null;
-                        }
-                    }
-                }
-                cache.put(ctx, dcs);
-            }
-            cache.put(ctx, dcs);
-            if (dcs.isEmpty()) {
-                logger.info("Create new affinity group for "+providerRegionId);
-                //create new affinityGroup
-                String name = "Affinity"+(providerRegionId.replaceAll(" ", ""));
-                logger.info(name);
-                String label;
-                try {
-                    StringBuilder xml = new StringBuilder();
-
-                    try {
-                        label = new String(Base64.encodeBase64(name.getBytes("utf-8")));
-                    }
-                    catch( UnsupportedEncodingException e ) {
-                        throw new InternalException(e);
-                    }
-
-                    xml.append("<CreateAffinityGroup xmlns=\"http://schemas.microsoft.com/windowsazure\">") ;
-                    xml.append("<Name>").append(name).append("</Name>");
-                    xml.append("<Label>").append(label).append("</Label>");
-                    xml.append("<Location>").append(providerRegionId).append("</Location>");
-                    xml.append("</CreateAffinityGroup>");
-                    method.post(ctx.getAccountNumber(),"/affinitygroups", xml.toString());
-                }
-                catch (CloudException e) {
-                    logger.error("Unable to create affinity group",e);
-                    throw new CloudException(e);
-                }
-                affinityGroup = name;
-                DataCenter dc = new DataCenter();
-
-                dc.setActive(true);
-                dc.setAvailable(true);
-                dc.setName(affinityGroup);
-                dc.setProviderDataCenterId(affinityGroup);
-                dc.setRegionId(providerRegionId);
-                dcs.add(dc);
-                cache.put(ctx, dcs);
-            }
-        }
-=======
->>>>>>> a51fb6d0
         return dcs;
     }
 
