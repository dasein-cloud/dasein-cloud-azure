/**
 * Copyright (C) 2012 enStratus Networks Inc
 *
 * ====================================================================
 * Licensed under the Apache License, Version 2.0 (the "License");
 * you may not use this file except in compliance with the License.
 * You may obtain a copy of the License at
 *
 * http://www.apache.org/licenses/LICENSE-2.0
 *
 * Unless required by applicable law or agreed to in writing, software
 * distributed under the License is distributed on an "AS IS" BASIS,
 * WITHOUT WARRANTIES OR CONDITIONS OF ANY KIND, either express or implied.
 * See the License for the specific language governing permissions and
 * limitations under the License.
 * ====================================================================
 */

package org.dasein.cloud.azure;

import org.apache.commons.codec.binary.Base64;
import org.apache.log4j.Logger;
import org.dasein.cloud.CloudException;
import org.dasein.cloud.InternalException;
import org.dasein.cloud.ProviderContext;
import org.dasein.cloud.azure.compute.image.AzureMachineImage;
import org.dasein.cloud.dc.DataCenter;
import org.dasein.cloud.dc.DataCenterServices;
import org.dasein.cloud.dc.Region;
import org.dasein.cloud.util.Cache;
import org.dasein.cloud.util.CacheLevel;
import org.dasein.util.uom.time.Minute;
import org.dasein.util.uom.time.TimePeriod;
import org.w3c.dom.Document;
import org.w3c.dom.Node;
import org.w3c.dom.NodeList;

import javax.annotation.Nonnull;
import javax.annotation.Nullable;
import java.io.UnsupportedEncodingException;
import java.util.ArrayList;
import java.util.Collection;
import java.util.Collections;
import java.util.Locale;

/**
 * Displays the available locations for Microsoft Azure services.
 * @author George Reese (george.reese@imaginary.com)
 * @since 2012.04.1
 * @version 2012.04.1
 */
public class AzureLocation implements DataCenterServices {
    static private final Logger logger = Azure.getLogger(AzureLocation.class);
    static private final String LOCATIONS = "/locations";
    
    private Azure provider;
    
    AzureLocation(Azure provider) { this.provider = provider; }

    @Override
    public @Nullable DataCenter getDataCenter(@Nonnull String providerDataCenterId) throws InternalException, CloudException {
        ProviderContext ctx = provider.getContext();
        
        if( ctx == null ) {
            throw new AzureConfigException("No context was specified for this request");
        }
        String regionId = ctx.getRegionId();
        
        if( regionId == null ) {
            throw new AzureConfigException("No region was specified for this request");
        }
        for( DataCenter dc : listDataCenters(regionId) ) {
            if( dc.getProviderDataCenterId().equals(providerDataCenterId) ) {
                return dc;
            }
        }
        return null;
    }

    @Override
    public @Nonnull String getProviderTermForDataCenter(@Nonnull Locale locale) {
        return "data center";
    }

    @Override
    public @Nonnull String getProviderTermForRegion(@Nonnull Locale locale) {
        return "region";
    }

    @Override
    public @Nullable Region getRegion(@Nonnull String providerRegionId) throws InternalException, CloudException {
        for( Region region : listRegions() ) {
            if( region.getProviderRegionId().equals(providerRegionId) ) {
                return region;
            }
        }
        return null;
    }

    public boolean isSubscribed(AzureService toService) throws InternalException, CloudException {
        ProviderContext ctx = provider.getContext();

        if( ctx == null ) {
            throw new AzureConfigException("No context was specified for this request");
        }
        AzureMethod method = new AzureMethod(provider);

        Document doc = method.getAsXML(ctx.getAccountNumber(), LOCATIONS);

        if( doc == null ) {
            return false;
        }
        NodeList entries = doc.getElementsByTagName("Location");

        for( int i=0; i<entries.getLength(); i++ ) {
            Node entry = entries.item(i);

            if( entry != null ) {
                NodeList attributes = entry.getChildNodes();
                String regionId = null;
                boolean subscribed = false;
                
                for( int j=0; j<attributes.getLength(); j++ ) {
                    Node attribute = attributes.item(j);

                    if( attribute.getNodeName().equalsIgnoreCase("name") && attribute.hasChildNodes() ) {
                        regionId = attribute.getFirstChild().getNodeValue().trim();
                    }
                    else if( attribute.getNodeName().equalsIgnoreCase("availableservices") && attribute.hasChildNodes() ) {
                        NodeList services = attribute.getChildNodes();

                        for( int k=0; k<services.getLength(); k++ ) {
                            Node service = services.item(k);
                            
                            if( service != null && service.getNodeName().equalsIgnoreCase("availableservice") && service.hasChildNodes() ) {
                                String serviceName = service.getFirstChild().getNodeValue().trim();
                                
                                if( toService.toString().equalsIgnoreCase(serviceName) ) {
                                    subscribed = true;
                                    break;
                                }
                            }
                        }
                    }
                }
                if( regionId != null && regionId.equalsIgnoreCase(ctx.getRegionId()) ) {
                    return subscribed;
                }
            }
        }
        return false;
    }
    
    @Override
    public @Nonnull Collection<DataCenter> listDataCenters(@Nonnull String providerRegionId) throws InternalException, CloudException {
        Region region = getRegion(providerRegionId);
        
        if( region == null ) {
            return Collections.emptyList();
        }

        ProviderContext ctx = provider.getContext();
        if( ctx == null ) {
            throw new AzureConfigException("No context was specified for this request");
        }

        Cache<DataCenter> cache = Cache.getInstance(provider, "dataCenters", DataCenter.class, CacheLevel.REGION_ACCOUNT, new TimePeriod<Minute>(15, TimePeriod.MINUTE));
        Collection<DataCenter> dcs = (Collection<DataCenter>)cache.get(ctx);

        if( dcs == null ) {
            dcs = new ArrayList<DataCenter>();
            logger.info("Get affinity group for "+providerRegionId+" for account "+ctx.getAccountNumber());
            AzureMethod method = new AzureMethod(provider);

            Document doc = method.getAsXML(ctx.getAccountNumber(), "/affinitygroups");

            NodeList entries = doc.getElementsByTagName("AffinityGroup");

            String affinityGroup = "";
            String affinityRegion = "";

            for (int i = 0; i<entries.getLength(); i++) {
                Node entry = entries.item(i);

                NodeList attributes = entry.getChildNodes();

                for( int j=0; j<attributes.getLength(); j++ ) {
                    Node attribute = attributes.item(j);
                    if(attribute.getNodeType() == Node.TEXT_NODE) continue;
                    String nodeName = attribute.getNodeName();

                    if (nodeName.equalsIgnoreCase("name") && attribute.hasChildNodes() ) {
                        affinityGroup = attribute.getFirstChild().getNodeValue().trim();
                    }
                    else if (nodeName.equalsIgnoreCase("location") && attribute.hasChildNodes()) {
                        affinityRegion = attribute.getFirstChild().getNodeValue().trim();
                        if (providerRegionId.equalsIgnoreCase(affinityRegion)) {
                            if (affinityGroup != null && !affinityGroup.equals("")) {
                                DataCenter dc = new DataCenter();

                                dc.setActive(true);
                                dc.setAvailable(true);
                                dc.setName(affinityGroup);
                                dc.setProviderDataCenterId(affinityGroup);
                                dc.setRegionId(providerRegionId);
                                dcs.add(dc);
                            }
                        }
                        else {
                            affinityGroup = null;
                            affinityRegion = null;
                        }
                    }
                }
                cache.put(ctx, dcs);
            }
<<<<<<< HEAD
            if (dcs.isEmpty()) {
                logger.info("Create new affinity group for "+providerRegionId);
                //create new affinityGroup
                String name = "EnstratiusAffinity"+(providerRegionId.replaceAll(" ", ""));
=======
            cache.put(ctx, dcs);
            if (dcs.isEmpty()) {
                logger.info("Create new affinity group for "+providerRegionId);
                //create new affinityGroup
                String name = "Affinity"+(providerRegionId.replaceAll(" ", ""));
>>>>>>> 85101961
                logger.info(name);
                String label;
                try {
                    StringBuilder xml = new StringBuilder();

                    try {
                        label = new String(Base64.encodeBase64(name.getBytes("utf-8")));
                    }
                    catch( UnsupportedEncodingException e ) {
                        throw new InternalException(e);
                    }

                    xml.append("<CreateAffinityGroup xmlns=\"http://schemas.microsoft.com/windowsazure\">") ;
                    xml.append("<Name>").append(name).append("</Name>");
                    xml.append("<Label>").append(label).append("</Label>");
                    xml.append("<Location>").append(providerRegionId).append("</Location>");
                    xml.append("</CreateAffinityGroup>");
                    method.post(ctx.getAccountNumber(),"/affinitygroups", xml.toString());
                }
                catch (CloudException e) {
                    logger.error("Unable to create affinity group",e);
                    throw new CloudException(e);
                }
                affinityGroup = name;
                DataCenter dc = new DataCenter();

                dc.setActive(true);
                dc.setAvailable(true);
                dc.setName(affinityGroup);
                dc.setProviderDataCenterId(affinityGroup);
                dc.setRegionId(providerRegionId);
                dcs.add(dc);
                cache.put(ctx, dcs);
            }
        }
        return dcs;
    }

    @Override
    public @Nonnull Collection<Region> listRegions() throws InternalException, CloudException {
        ProviderContext ctx = provider.getContext();

        if( ctx == null ) {
            throw new AzureConfigException("No context was specified for this request");
        }

        Cache<Region> cache = Cache.getInstance(provider, "regions", Region.class, CacheLevel.CLOUD_ACCOUNT, new TimePeriod<Minute>(15, TimePeriod.MINUTE));
        Collection<Region> regions = (Collection<Region>)cache.get(ctx);

        if( regions == null ) {
            regions = new ArrayList<Region>();
<<<<<<< HEAD

=======
>>>>>>> 85101961
            AzureMethod method = new AzureMethod(provider);

            Document doc = method.getAsXML(ctx.getAccountNumber(), LOCATIONS);

            if( doc == null ) {
                return Collections.emptyList();
            }
            NodeList entries = doc.getElementsByTagName("Location");

            for( int i=0; i<entries.getLength(); i++ ) {
                Node entry = entries.item(i);
                Region region = toRegion(entry);

                if( region != null ) {
                    regions.add(region);
                }

            }
            cache.put(ctx, regions);
        }
        return regions;
    }
    
    private @Nullable Region toRegion(@Nullable Node entry) {
        if( entry == null ) {
            return null;
        }
        Region region = new Region();
        
        NodeList attributes = entry.getChildNodes();
        
        for( int i=0; i<attributes.getLength(); i++ ) {
            Node attribute = attributes.item(i);
            String nodeName = attribute.getNodeName();
            
            if( nodeName.equalsIgnoreCase("name") && attribute.hasChildNodes() ) {
                region.setProviderRegionId(attribute.getFirstChild().getNodeValue().trim());
            }
            else if( nodeName.equalsIgnoreCase("displayName") && attribute.hasChildNodes() ) {
                region.setName(attribute.getFirstChild().getNodeValue().trim());
            }
        }
        if( region.getProviderRegionId() == null ) {
            return null;
        }
        if( region.getName() == null ) {
            region.setName(region.getProviderRegionId());
        }
        region.setActive(true);
        region.setAvailable(true);
        region.setJurisdiction("US");
        return region;
    }
}<|MERGE_RESOLUTION|>--- conflicted
+++ resolved
@@ -214,18 +214,11 @@
                 }
                 cache.put(ctx, dcs);
             }
-<<<<<<< HEAD
-            if (dcs.isEmpty()) {
-                logger.info("Create new affinity group for "+providerRegionId);
-                //create new affinityGroup
-                String name = "EnstratiusAffinity"+(providerRegionId.replaceAll(" ", ""));
-=======
             cache.put(ctx, dcs);
             if (dcs.isEmpty()) {
                 logger.info("Create new affinity group for "+providerRegionId);
                 //create new affinityGroup
                 String name = "Affinity"+(providerRegionId.replaceAll(" ", ""));
->>>>>>> 85101961
                 logger.info(name);
                 String label;
                 try {
@@ -277,10 +270,6 @@
 
         if( regions == null ) {
             regions = new ArrayList<Region>();
-<<<<<<< HEAD
-
-=======
->>>>>>> 85101961
             AzureMethod method = new AzureMethod(provider);
 
             Document doc = method.getAsXML(ctx.getAccountNumber(), LOCATIONS);
