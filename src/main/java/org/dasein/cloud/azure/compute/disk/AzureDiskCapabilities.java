--- conflicted
+++ resolved
@@ -145,11 +145,6 @@
     }
 
     @Override
-<<<<<<< HEAD
-    public @Nonnull Requirement getDeviceIdOnAttachRequirement() throws InternalException, CloudException{
-        return Requirement.REQUIRED;
-    }
-=======
     public boolean supportsAttach() {
         return true;
     }
@@ -168,5 +163,4 @@
     public boolean supportsIOPSVolumes() throws InternalException, CloudException {
         return false;
     }
->>>>>>> 27a759f1
 }