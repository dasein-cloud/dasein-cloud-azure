/**
 * Copyright (C) 2013-2014 Dell, Inc
 *
 * ====================================================================
 * Licensed under the Apache License, Version 2.0 (the "License");
 * you may not use this file except in compliance with the License.
 * You may obtain a copy of the License at
 *
 * http://www.apache.org/licenses/LICENSE-2.0
 *
 * Unless required by applicable law or agreed to in writing, software
 * distributed under the License is distributed on an "AS IS" BASIS,
 * WITHOUT WARRANTIES OR CONDITIONS OF ANY KIND, either express or implied.
 * See the License for the specific language governing permissions and
 * limitations under the License.
 * ====================================================================
 */

package org.dasein.cloud.azure.compute.image;

import org.apache.log4j.Logger;
import org.dasein.cloud.AsynchronousTask;
import org.dasein.cloud.CloudErrorType;
import org.dasein.cloud.CloudException;
import org.dasein.cloud.InternalException;
import org.dasein.cloud.OperationNotSupportedException;
import org.dasein.cloud.ProviderContext;
import org.dasein.cloud.Requirement;
import org.dasein.cloud.ResourceStatus;
import org.dasein.cloud.Tag;
import org.dasein.cloud.azure.Azure;
import org.dasein.cloud.azure.AzureConfigException;
import org.dasein.cloud.azure.AzureMethod;
import org.dasein.cloud.azure.AzureService;
<<<<<<< HEAD
import org.dasein.cloud.azure.compute.AzureComputeServices;
=======
import org.dasein.cloud.azure.compute.image.model.OSImageModel;
import org.dasein.cloud.azure.compute.image.model.OSImagesModel;
import org.dasein.cloud.azure.compute.image.model.VMImageModel;
import org.dasein.cloud.azure.compute.image.model.VMImagesModel;
>>>>>>> 5941c1c0
import org.dasein.cloud.azure.compute.vm.AzureVM;
import org.dasein.cloud.azure.compute.vm.model.Operation;
import org.dasein.cloud.compute.AbstractImageSupport;
import org.dasein.cloud.compute.Architecture;
import org.dasein.cloud.compute.ImageCapabilities;
import org.dasein.cloud.compute.ImageClass;
import org.dasein.cloud.compute.ImageCreateOptions;
import org.dasein.cloud.compute.ImageFilterOptions;
import org.dasein.cloud.compute.MachineImage;
import org.dasein.cloud.compute.MachineImageFormat;
import org.dasein.cloud.compute.MachineImageState;
import org.dasein.cloud.compute.MachineImageType;
import org.dasein.cloud.compute.Platform;
import org.dasein.cloud.compute.VirtualMachine;
import org.dasein.cloud.compute.VmState;
import org.dasein.cloud.identity.ServiceAction;
import org.dasein.util.CalendarWrapper;
import org.dasein.util.Jiterator;
import org.dasein.util.JiteratorPopulator;
import org.dasein.util.PopulatorThread;
import org.w3c.dom.Document;
import org.w3c.dom.Node;
import org.w3c.dom.NodeList;

import javax.annotation.Nonnull;
import javax.annotation.Nullable;
import javax.servlet.http.HttpServletResponse;
import javax.xml.bind.JAXBException;
import java.net.URLEncoder;
import java.util.*;

/**
 * Implements support for Azure OS images through the Dasein Cloud machine image API.
 * @author George Reese (george.reese@imaginary.com)
 * @since 2012.04.1
 * @version 2012.04.1
 */
<<<<<<< HEAD
public class AzureOSImage implements MachineImageSupport {
=======
public class AzureOSImage extends AbstractImageSupport<Azure> {
>>>>>>> 5941c1c0
    static private final Logger logger = Azure.getLogger(AzureOSImage.class);

    static private final String IMAGES = "/services/images";
    static private final String RESOURCE_VMIMAGES = "/services/vmimages?location=%s&category=%s";
    static private final String MICROSOFT = "--microsoft--";

    private Azure provider;

    public AzureOSImage(Azure provider) {
        this.provider = provider;
    }

    @Override
    public void bundleVirtualMachineAsync(@Nonnull String virtualMachineId, @Nonnull MachineImageFormat format, @Nonnull String bucket, @Nonnull String name, @Nonnull AsynchronousTask<String> trackingTask) throws CloudException, InternalException {
        throw new OperationNotSupportedException("No ability to bundle vms");
    }

    private transient volatile OSImageCapabilities capabilities;
    @Override
    public ImageCapabilities getCapabilities() throws CloudException, InternalException {
        if( capabilities == null ) {
            capabilities = new OSImageCapabilities(provider);
        }
        return capabilities;
    }

    @Override
    protected @Nonnull MachineImage capture(@Nonnull ImageCreateOptions options, @Nullable AsynchronousTask<MachineImage> task) throws CloudException, InternalException {
        logger.debug("Capture image of "+options.getVirtualMachineId()+" with new name "+options.getName());
        try {
            if( task != null ) {
                task.setStartTime(System.currentTimeMillis());
            }

            String vmid = options.getVirtualMachineId();
            String name = options.getName();

            VirtualMachine vm;

            vm = provider.getComputeServices().getVirtualMachineSupport().getVirtualMachine(options.getVirtualMachineId());
            if (vm == null) {
                throw new CloudException("Virtual machine not found: " + options.getVirtualMachineId());
            }
            if (!vm.getCurrentState().equals(VmState.STOPPED)) {
                logger.debug("Stopping server");
                provider.getComputeServices().getVirtualMachineSupport().stop(vmid, false);
                try {
                    long timeout = System.currentTimeMillis() + (CalendarWrapper.MINUTE * 10L);
                    vm = null;
                    while (timeout > System.currentTimeMillis()) {
                        vm =  provider.getComputeServices().getVirtualMachineSupport().getVirtualMachine(options.getVirtualMachineId());
                        if (vm.getCurrentState().equals(VmState.STOPPED)) {
                            logger.debug("Server stopped");
                            break;
                        }
                        try { Thread.sleep(15000L); }
                        catch( InterruptedException ignore ) { }
                    }
                }
                catch (Throwable ignore) {
                }
                if (!vm.getCurrentState().equals(VmState.STOPPED)) {
                    throw new CloudException("Server still not stopped after 10 minutes.  Please try again later");
                }
            }
            try {
                ProviderContext ctx = provider.getContext();

                if( ctx == null ) {
                    throw new AzureConfigException("No context was set for this request");
                }

                Operation.CaptureRoleAsVMImageOperation captureVMImageOperation = new Operation.CaptureRoleAsVMImageOperation();
                captureVMImageOperation.setOsState("Generalized");
                captureVMImageOperation.setVmImageName(name);
                captureVMImageOperation.setVmImageLabel(name);

                String operationUrl = String.format(AzureVM.OPERATIONS_RESOURCES, vm.getTag("serviceName").toString(),
                        vm.getTag("deploymentName").toString(), vm.getTag("roleName").toString());
                AzureMethod method = new AzureMethod(provider);
                try {
                    method.post(operationUrl, captureVMImageOperation);
                }
                catch (JAXBException e)
                {
                    logger.error(e.getMessage());
                    throw new InternalException(e);
                }

                MachineImage img = null;
                try {
                    long timeout = System.currentTimeMillis() + (CalendarWrapper.MINUTE * 10L);
                    while (timeout > System.currentTimeMillis()) {
                        img = getImage(name);
                        if (img != null) {
                            logger.debug("Found image "+name);
                            break;
                        }
                        try { Thread.sleep(15000L); }
                        catch( InterruptedException ignore ) { }
                    }
                }
                catch (Throwable ignore) {
                }

                if (img == null) {
                    throw new CloudException("Drive cloning completed, but no ID was provided for clone");
                }if( task != null ) {
                    task.completeWithResult(img);
                }

                //VM is deleted when Azure capture image operation ends, so we need to delete the cloud service
                provider.getComputeServices().getVirtualMachineSupport().terminateService(vm.getTag("serviceName").toString(), "Post makeImage cleanup");

                return img;
            }
            finally {
                if( logger.isTraceEnabled() ) {
                    logger.trace("EXIT: " + AzureOSImage.class.getName() + ".launch()");
                }
            }
        };

        t.setName("Image " + options.getVirtualMachineId());
        t.setDaemon(true);
        t.start();
    }

    @Override
    public MachineImage getImage(@Nonnull String machineImageId) throws CloudException, InternalException {
        if(machineImageId == null)
            throw new InternalException("The parameter machineImageId cannot be null");

        final Iterable<MachineImage> allImages = getAllImages(false, true, false);
        for( MachineImage img : allImages ) {
            if( machineImageId.equals(img.getProviderMachineImageId()) ) {
                logger.debug("Found image i'm looking for "+machineImageId);
                img.setImageClass(ImageClass.MACHINE);
                return img;
            }
        }
        return null;
    }

    @Override
    public @Nonnull String getProviderTermForImage(@Nonnull Locale locale) {
        return "OS image";
    }

    @Nonnull
    @Override
    public String getProviderTermForImage(@Nonnull Locale locale, @Nonnull ImageClass cls) {
        return "OS image";
    }

    @Nonnull
    @Override
    public String getProviderTermForCustomImage(@Nonnull Locale locale, @Nonnull ImageClass cls) {
        return "OS image";
    }

    @Override
    public boolean hasPublicLibrary() {
        return true;
    }

    @Nonnull
    @Override
    public Requirement identifyLocalBundlingRequirement() throws CloudException, InternalException {
        return Requirement.NONE;
    }

    @Override
    public boolean isImageSharedWithPublic(@Nonnull String machineImageId) throws CloudException, InternalException {
        MachineImage img = getMachineImage(machineImageId);

        return (img != null &&
                (MICROSOFT.equals(img.getProviderOwnerId())
                        || "--public--".equals(img.getProviderOwnerId())
                        || "--Canonical--".equals(img.getProviderOwnerId())
                        || "--RightScaleLinux--".equals(img.getProviderOwnerId())
                        || "--RightScaleWindows--".equals(img.getProviderOwnerId())
                        || "--OpenLogic--".equals(img.getProviderOwnerId())
                        || "--SUSE--".equals(img.getProviderOwnerId())
                )
        );
    }

    private boolean isImageSharedWithPublic(@Nonnull MachineImage img) {
        return (img != null && !getProvider().getContext().getAccountNumber().equals(img.getProviderOwnerId()));
    }

    @Override
    public boolean isSubscribed() throws CloudException, InternalException {
        return provider.getDataCenterServices().isSubscribed(AzureService.COMPUTE);
    }

    @Nonnull
    @Override
    public Iterable<ResourceStatus> listImageStatus(@Nonnull ImageClass cls) throws CloudException, InternalException {
        if (!cls.equals(ImageClass.MACHINE) ) {
            return Collections.emptyList();
        }

        final ProviderContext ctx = provider.getContext();

        if( ctx == null ) {
            throw new AzureConfigException("No context was specified for this request");
        }

        ArrayList<ResourceStatus> list = new ArrayList<ResourceStatus>();

        final Iterable<MachineImage> allImages = getAllImages(false, true, false);
        for( MachineImage image : allImages)
        {
            if("user".equalsIgnoreCase(image.getProviderOwnerId().toLowerCase()) && ctx.getRegionId().equalsIgnoreCase(image.getProviderRegionId().toLowerCase()))
            {
                list.add(new ResourceStatus(image.getProviderMachineImageId(), MachineImageState.ACTIVE));
            }
        }
        return list;
    }

    @Nonnull
    @Override
    public Iterable<MachineImage> listImages(@Nullable ImageFilterOptions imageFilterOptions) throws CloudException, InternalException {
        if (imageFilterOptions.getImageClass() != null && !imageFilterOptions.getImageClass().equals(ImageClass.MACHINE)) {
            return Collections.emptyList();
        }

        final ProviderContext ctx = provider.getContext();

        if( ctx == null ) {
            throw new AzureConfigException("No context was specified for this request");
        }

        ArrayList<MachineImage> images = new ArrayList<MachineImage>();
        final Iterable<MachineImage> allImages;

        if(imageFilterOptions.getWithAllRegions()){
            allImages = getAllImages(true, true, false);
        }
        else{
            allImages = getAllImages(false, true, false);
        }

        for (MachineImage image : allImages)
        {
            if (image != null) {
                image.setImageClass(ImageClass.MACHINE);

                if (imageFilterOptions.matches(image)) {
                    if (imageFilterOptions.getAccountNumber() == null) {
                        if (ctx.getAccountNumber().equals(image.getProviderOwnerId())) {
                            images.add(image);
                        }
                    }
                    else if (image.getProviderOwnerId().equalsIgnoreCase(imageFilterOptions.getAccountNumber())) {
                        images.add(image);
                    }
                }
            }
        }
        return images;
    }

    @Nonnull
    @Override
    public Iterable<MachineImage> listImages(@Nonnull ImageClass cls) throws CloudException, InternalException {
        if (!cls.equals(ImageClass.MACHINE)) {
            return Collections.emptyList();
        }

        ProviderContext ctx = provider.getContext();

        String me = ctx.getAccountNumber();
        ArrayList<MachineImage> allImages = listMachineImages();

        ArrayList<MachineImage> list = new ArrayList<MachineImage>();

        for (MachineImage img : allImages) {
            if (img.getProviderOwnerId().equalsIgnoreCase(me)) {
                img.setImageClass(ImageClass.MACHINE);
                list.add(img);
            }
        }
        return list;
    }

    @Nonnull
    @Override
    public Iterable<MachineImage> listImages(@Nonnull ImageClass cls, @Nonnull String ownedBy) throws CloudException, InternalException {
        if (!cls.equals(ImageClass.MACHINE)) {
            return Collections.emptyList();
        }

        ProviderContext ctx = provider.getContext();

        ArrayList<MachineImage> allImages = listMachineImages();

        ArrayList<MachineImage> list = new ArrayList<MachineImage>();

        for (MachineImage img : allImages) {
            if (img.getProviderOwnerId().equalsIgnoreCase(ownedBy)) {
                img.setImageClass(ImageClass.MACHINE);
                list.add(img);
            }
        }
        return list;
    }

    @Override
    public @Nonnull ArrayList<MachineImage> listMachineImages() throws CloudException, InternalException {
        final ProviderContext ctx = provider.getContext();

        if( ctx == null ) {
            throw new AzureConfigException("No context was specified for this request");
        }

        ArrayList<MachineImage> list = new ArrayList<MachineImage>();

        final Iterable<MachineImage> allImages = getAllImages(false, true, false);
        for (MachineImage image : allImages)
        {
            if( image != null ) {
                if( ctx.getAccountNumber().equalsIgnoreCase(image.getProviderOwnerId())) {
                    list.add(image);
                }
            }
        }
        return list;
    }

    @Override
    public @Nonnull Iterable<MachineImage> listMachineImagesOwnedBy(String accountId) throws CloudException, InternalException {
        ArrayList<MachineImage> images = new ArrayList<MachineImage>();
        final Iterable<MachineImage> allImages = getAllImages(false, true, true);
        for (MachineImage image : allImages) {
            if (accountId != null && accountId.equalsIgnoreCase(image.getProviderOwnerId())) {
                images.add(image);
            }
        }
        return images;
    }

    @Override
    public @Nonnull Iterable<String> listShares(@Nonnull String forMachineImageId) throws CloudException, InternalException {
        return Collections.emptyList();
    }

    @Nonnull
    @Override
    public MachineImage registerImageBundle(@Nonnull ImageCreateOptions options) throws CloudException, InternalException {
        throw new OperationNotSupportedException("No image registering is currently supported");
    }

    @Override
    public void remove(@Nonnull String machineImageId) throws CloudException, InternalException {
        if( logger.isTraceEnabled() ) {
            logger.trace("ENTER: " + AzureOSImage.class.getName() + ".remove(" + machineImageId + ")");
        }
        try {
            ProviderContext ctx = provider.getContext();

            if( ctx == null ) {
                throw new AzureConfigException("No context was specified for this request");
            }

            MachineImage image = getMachineImage(machineImageId);

            if( image == null ) {
                throw new CloudException("No such machine image: " + machineImageId);
            }

            AzureMethod method = new AzureMethod(provider);

            //dmayne 20130425: delete image blob too
            method.invoke("DELETE",ctx.getAccountNumber(), IMAGES + "/" + machineImageId+"?comp=media", null);
        }
        finally {
            if( logger.isTraceEnabled() ) {
                logger.trace("EXIT: " + AzureOSImage.class.getName() + ".launch()");
            }
        }
    }

    @Override
    public void remove(@Nonnull String providerImageId, boolean checkState) throws CloudException, InternalException {
        //To change body of implemented methods use File | Settings | File Templates.
    }

    @Override
    public void removeAllImageShares(@Nonnull String providerImageId) throws CloudException, InternalException {
        //No-OP
    }

    @Override
    public void removeImageShare(@Nonnull String providerImageId, @Nonnull String accountNumber) throws CloudException, InternalException {
        throw new OperationNotSupportedException("No ability to share images");
    }

    @Override
    public void removePublicShare(@Nonnull String providerImageId) throws CloudException, InternalException {
        throw new OperationNotSupportedException("No ability to share images");
    }

    private @Nonnull Iterable<MachineImage> searchPublicMachineImages(@Nullable String keyword, @Nullable Platform platform, @Nullable Architecture architecture) throws CloudException, InternalException {
        ArrayList<MachineImage> images = new ArrayList<MachineImage>();

        final Iterable<MachineImage> allImages = getAllImages(false, false, true);
        for( MachineImage img : allImages) {
            if( architecture != null ) {
                if( !architecture.equals(img.getArchitecture()) ) {
                    continue;
                }
            }
            if( platform != null && !platform.equals(Platform.UNKNOWN) ) {
                Platform p = img.getPlatform();

                if( p.equals(Platform.UNKNOWN) ) {
                    continue;
                }
                else if( platform.isWindows() ) {
                    if( !p.isWindows() ) {
                        continue;
                    }
                }
                else if( platform.equals(Platform.UNIX) ) {
                    if( !p.isUnix() ) {
                        continue;
                    }
                }
                else if( !platform.equals(p) ) {
                    continue;
                }
            }
            if( keyword != null && !keyword.isEmpty()) {
                if( !img.getName().matches(keyword) ) {
                    if( !img.getDescription().matches(keyword) ) {
                        if( !img.getProviderMachineImageId().matches(keyword) ) {
                            continue;
                        }
                    }
                }
            }
            images.add(img);
        }
        return images;
    }

    @Nonnull
    @Override
<<<<<<< HEAD
=======
    public Iterable<MachineImage> searchPublicImages(@Nonnull ImageFilterOptions imageFilterOptions) throws InternalException, CloudException {
        Platform platform = imageFilterOptions.getPlatform();
        ImageClass cls = imageFilterOptions.getImageClass();
        return searchPublicImages(null, platform, null, cls);
    }

    /*@Nonnull
    @Override
>>>>>>> 5941c1c0
    public Iterable<MachineImage> searchImages(@Nullable String accountNumber, @Nullable String keyword, @Nullable Platform platform, @Nullable Architecture architecture, @Nullable ImageClass... imageClasses) throws CloudException, InternalException {
        return null;  //To change body of implemented methods use File | Settings | File Templates.
    }*/

    @Nonnull
    @Override
    public Iterable<MachineImage> searchPublicImages(@Nullable String keyword, @Nullable Platform platform, @Nullable Architecture architecture, @Nullable ImageClass... imageClasses) throws CloudException, InternalException {
        ArrayList<MachineImage> list = new ArrayList<MachineImage>();
        if (imageClasses.length < 1) {
            // return all images
            Iterable<MachineImage> images = searchPublicMachineImages(keyword, platform, architecture);
            for (MachineImage img : images) {
                if (isImageSharedWithPublic(img)) {
                    list.add(img);
                }
            }
        }
        else {
            for (ImageClass cls : imageClasses) {
                if (cls.equals(ImageClass.MACHINE)) {
                    Iterable<MachineImage> images = searchPublicMachineImages(keyword, platform, architecture);
                    for (MachineImage img : images) {
                        if (isImageSharedWithPublic(img)) {
                            list.add(img);
                        }
                    }
                }
            }
        }
        return list;
    }

    @Override
    public boolean supportsCustomImages() {
        return true;
    }

    @Override
    public void updateTags(@Nonnull String imageId, @Nonnull Tag... tags) throws CloudException, InternalException {
        //To change body of implemented methods use File | Settings | File Templates.
    }

    @Override
    public void updateTags(@Nonnull String[] strings, @Nonnull Tag... tags) throws CloudException, InternalException {
        //To change body of implemented methods use File | Settings | File Templates.
    }

    @Override
    public void removeTags(@Nonnull String s, @Nonnull Tag... tags) throws CloudException, InternalException {
        //To change body of implemented methods use File | Settings | File Templates.
    }

    @Override
    public void removeTags(@Nonnull String[] strings, @Nonnull Tag... tags) throws CloudException, InternalException {
        //To change body of implemented methods use File | Settings | File Templates.
    }

    @Override
    public @Nonnull String[] mapServiceAction(@Nonnull ServiceAction action) {
        return new String[0];
    }

    private Iterable<MachineImage> getAllImages(boolean isGlobalQuery, boolean isPrivate, boolean isPublic) throws CloudException, InternalException
    {
        ArrayList<MachineImage> images = new ArrayList<MachineImage>();

        ArrayList<MachineImage> osImages = getOSImages(isGlobalQuery, isPrivate, isPublic);
        images.addAll(osImages);

        ArrayList<MachineImage> vmImages = getVMImages(isGlobalQuery, isPrivate, isPublic);
        images.addAll(vmImages);

        return images;
    }

    private String getCategory(String category) throws CloudException, InternalException
    {
        if(category == null)
            return null;

        ProviderContext ctx = provider.getContext();

        if( ctx == null ) {
            throw new AzureConfigException("No context was specified for this request");
        }

        if (category.equalsIgnoreCase("user")) {
            return ctx.getAccountNumber();
        } else if (category.toLowerCase().contains("microsoft")){
            return MICROSOFT;
        } else if( category.toLowerCase().contains("partner") ) {
            return "--public--";
        } else if( category.toLowerCase().contains("canonical") ) {
            return "--Canonical--";
        } else if( category.toLowerCase().contains("rightscale with linux") ) {
            return "--RightScaleLinux--";
        } else if( category.toLowerCase().contains("rightscale with windows") ) {
            return "--RightScaleWindows--";
        } else if( category.toLowerCase().contains("openlogic") ) {
            return "--OpenLogic--";
        } else if( category.toLowerCase().contains("suse") ) {
            return "--SUSE--";
        } else if( category.toLowerCase().contains("oracle") ) {
            return "--Oracle--";
        }else if( category.toLowerCase().contains("public") ) {
            return "--Public--";
        } else {
            return "--" + category + "--";
        }
    }

    private ArrayList<MachineImage> getOSImages(boolean isGlobalQuery, boolean isPrivate, boolean isPublic) throws CloudException, InternalException
    {
        ProviderContext ctx = provider.getContext();

        if( ctx == null ) {
            throw new AzureConfigException("No context was specified for this request");
        }

<<<<<<< HEAD
        String fullName = null;

        NodeList attributes = entry.getChildNodes();
=======
        ArrayList<MachineImage> images = new ArrayList<MachineImage>();
        AzureMethod azureMethod = new AzureMethod(provider);
        OSImagesModel osImagesModel = azureMethod.get(OSImagesModel.class, IMAGES);
>>>>>>> 5941c1c0

        if(osImagesModel.getImages() == null){
            return images;
        }

        for(OSImageModel osImageModel : osImagesModel.getImages())
        {
            if(osImageModel.getLocation() == null) {
                continue;
            }

            List<String> locations = Arrays.asList(osImageModel.getLocation().trim().toLowerCase().split(";"));

            if(!isGlobalQuery){
                if(locations.contains(ctx.getRegionId().toLowerCase())) {
                    if(osImageModel.getCategory().equalsIgnoreCase("user") && isPrivate) {
                        images.add(azureImageFrom(osImageModel, ctx.getRegionId()));
                    }
                    else if(!osImageModel.getCategory().equalsIgnoreCase("user") && isPublic){
                        images.add(azureImageFrom(osImageModel, ctx.getRegionId()));
                    }
                }
            }
            else{
                if(osImageModel.getCategory().equalsIgnoreCase("user") && isPrivate){
                    for (String location : locations) {
                        images.add(azureImageFrom(osImageModel, location));
                    }
                }
                else if(!osImageModel.getCategory().equalsIgnoreCase("user") && isPublic) {
                    for (String location : locations) {
                        images.add(azureImageFrom(osImageModel, location));
                    }
                }
            }
        }

        return images;
    }

    private ArrayList<MachineImage> getVMImages(boolean isGloabalQuery, boolean isPrivate, boolean isPublic) throws CloudException, InternalException
    {
        ProviderContext ctx = provider.getContext();

        if( ctx == null ) {
            throw new AzureConfigException("No context was specified for this request");
        }

        String region = isGloabalQuery ? "" : URLEncoder.encode(ctx.getRegionId());
        String category = "";
        if(isPrivate){
            category = "user";
        }
        else if(isPublic){
            category = "public";
        }

        ArrayList<MachineImage> images = new ArrayList<MachineImage>();
        AzureMethod azureMethod = new AzureMethod(provider);
        VMImagesModel vmImagesModel = azureMethod.get(VMImagesModel.class, String.format(RESOURCE_VMIMAGES, region, category));

        if(vmImagesModel.getVmImages() == null){
            return images;
        }

        for (VMImageModel vmImageModel : vmImagesModel.getVmImages())
        {
            if(vmImageModel.getLocation() == null){
                continue;
            }

            if(!isGloabalQuery) {
                images.add(azureImageFrom(vmImageModel, ctx.getRegionId()));
            }
            else {
                List<String> locations = Arrays.asList(vmImageModel.getLocation().trim().toLowerCase().split(";"));
                for (String location : locations) {
                    images.add(azureImageFrom(vmImageModel, location));
                }
            }
        }

        return images;
    }

    private AzureMachineImage azureImageFrom(VMImageModel vmImageModel, String regionId) throws CloudException, InternalException {
        AzureMachineImage azureMachineImage = new AzureMachineImage();
        azureMachineImage.setProviderOwnerId(getCategory(vmImageModel.getCategory()));
        azureMachineImage.setProviderRegionId(regionId);
        azureMachineImage.setProviderMachineImageId(vmImageModel.getName());
        azureMachineImage.setName(vmImageModel.getLabel());
        azureMachineImage.setDescription(vmImageModel.getDescription());
        azureMachineImage.setArchitecture(Architecture.I64);
        azureMachineImage.setPlatform(vmImageModel.getOsDiskConfiguration().getOs().equalsIgnoreCase("windows") ? Platform.WINDOWS : Platform.UNIX);
        azureMachineImage.setCurrentState(MachineImageState.ACTIVE);
        azureMachineImage.setImageClass(ImageClass.MACHINE);
        azureMachineImage.setType(MachineImageType.VOLUME);
        azureMachineImage.setDescription(vmImageModel.getDescription() != null ? vmImageModel.getDescription() : vmImageModel.getName() );

        if(vmImageModel.getOsDiskConfiguration() != null && vmImageModel.getOsDiskConfiguration().getOsState() != null){
            azureMachineImage.setTag("OSState", vmImageModel.getOsDiskConfiguration().getOsState());
        }

        if(vmImageModel.getOsDiskConfiguration().getMediaLink() != null)
            azureMachineImage.setMediaLink(vmImageModel.getOsDiskConfiguration().getMediaLink());

        String descriptor = azureMachineImage.getProviderMachineImageId() + " " + azureMachineImage.getName() + " " + azureMachineImage.getDescription();
        azureMachineImage.setSoftware(descriptor.contains("SQL Server") ? "SQL Server" : "");

        azureMachineImage.setAzureImageType("VMImage");
        azureMachineImage.setMediaLink(vmImageModel.getOsDiskConfiguration().getMediaLink());

        return azureMachineImage;
    }

    private AzureMachineImage azureImageFrom(OSImageModel osImageModel, String regionId) throws CloudException, InternalException {
        AzureMachineImage azureMachineImage = new AzureMachineImage();
        azureMachineImage.setCurrentState(MachineImageState.ACTIVE);
        azureMachineImage.setProviderRegionId(regionId);
        azureMachineImage.setArchitecture(Architecture.I64);
        azureMachineImage.setProviderMachineImageId(osImageModel.getName());
        azureMachineImage.setProviderOwnerId(getCategory(osImageModel.getCategory()));
        azureMachineImage.setName(osImageModel.getLabel());
        azureMachineImage.setDescription(osImageModel.getDescription());
        azureMachineImage.setMediaLink(osImageModel.getMediaLink());
        azureMachineImage.setPlatform(osImageModel.getOs().equalsIgnoreCase("windows") ? Platform.WINDOWS : Platform.UNIX);
        azureMachineImage.setTags(new HashMap<String,String>());
        azureMachineImage.setType(MachineImageType.VOLUME);
        azureMachineImage.setImageClass(ImageClass.MACHINE);

        if( azureMachineImage.getName() == null ) {
            azureMachineImage.setName(azureMachineImage.getProviderMachineImageId());
        }
        else {
            int versionIdx = azureMachineImage.getProviderMachineImageId().indexOf("__");
            if(versionIdx > 0)
            {
                String fullName = null;
                try {
                    fullName = azureMachineImage.getProviderMachineImageId().substring(versionIdx + 2);
                } catch (Throwable ignore) {
                }
                if (fullName != null) {
                    azureMachineImage.setName(fullName);
                }
            }
        }
        if( azureMachineImage.getDescription() == null ) {
            azureMachineImage.setDescription(azureMachineImage.getName());
        }
        String descriptor = azureMachineImage.getProviderMachineImageId() + " " + azureMachineImage.getName() + " " + azureMachineImage.getDescription();

        if( azureMachineImage.getPlatform() == null || azureMachineImage.getPlatform().equals(Platform.UNIX) ) {
            Platform p = Platform.guess(descriptor);

            if( azureMachineImage.getPlatform() == null || !Platform.UNKNOWN.equals(p) ) {
                azureMachineImage.setPlatform(p);
            }
        }
        azureMachineImage.setSoftware(descriptor.contains("SQL Server") ? "SQL Server" : "");
        azureMachineImage.setAzureImageType("OSImage");
        return azureMachineImage;
    }
}<|MERGE_RESOLUTION|>--- conflicted
+++ resolved
@@ -32,14 +32,10 @@
 import org.dasein.cloud.azure.AzureConfigException;
 import org.dasein.cloud.azure.AzureMethod;
 import org.dasein.cloud.azure.AzureService;
-<<<<<<< HEAD
-import org.dasein.cloud.azure.compute.AzureComputeServices;
-=======
 import org.dasein.cloud.azure.compute.image.model.OSImageModel;
 import org.dasein.cloud.azure.compute.image.model.OSImagesModel;
 import org.dasein.cloud.azure.compute.image.model.VMImageModel;
 import org.dasein.cloud.azure.compute.image.model.VMImagesModel;
->>>>>>> 5941c1c0
 import org.dasein.cloud.azure.compute.vm.AzureVM;
 import org.dasein.cloud.azure.compute.vm.model.Operation;
 import org.dasein.cloud.compute.AbstractImageSupport;
@@ -77,11 +73,7 @@
  * @since 2012.04.1
  * @version 2012.04.1
  */
-<<<<<<< HEAD
-public class AzureOSImage implements MachineImageSupport {
-=======
 public class AzureOSImage extends AbstractImageSupport<Azure> {
->>>>>>> 5941c1c0
     static private final Logger logger = Azure.getLogger(AzureOSImage.class);
 
     static private final String IMAGES = "/services/images";
@@ -534,8 +526,6 @@
 
     @Nonnull
     @Override
-<<<<<<< HEAD
-=======
     public Iterable<MachineImage> searchPublicImages(@Nonnull ImageFilterOptions imageFilterOptions) throws InternalException, CloudException {
         Platform platform = imageFilterOptions.getPlatform();
         ImageClass cls = imageFilterOptions.getImageClass();
@@ -544,7 +534,6 @@
 
     /*@Nonnull
     @Override
->>>>>>> 5941c1c0
     public Iterable<MachineImage> searchImages(@Nullable String accountNumber, @Nullable String keyword, @Nullable Platform platform, @Nullable Architecture architecture, @Nullable ImageClass... imageClasses) throws CloudException, InternalException {
         return null;  //To change body of implemented methods use File | Settings | File Templates.
     }*/
@@ -664,15 +653,9 @@
             throw new AzureConfigException("No context was specified for this request");
         }
 
-<<<<<<< HEAD
-        String fullName = null;
-
-        NodeList attributes = entry.getChildNodes();
-=======
         ArrayList<MachineImage> images = new ArrayList<MachineImage>();
         AzureMethod azureMethod = new AzureMethod(provider);
         OSImagesModel osImagesModel = azureMethod.get(OSImagesModel.class, IMAGES);
->>>>>>> 5941c1c0
 
         if(osImagesModel.getImages() == null){
             return images;
