/**
 * ========= CONFIDENTIAL =========
 *
 * Copyright (C) 2012 enStratus Networks Inc - ALL RIGHTS RESERVED
 *
 * ====================================================================
 *  NOTICE: All information contained herein is, and remains the
 *  property of enStratus Networks Inc. The intellectual and technical
 *  concepts contained herein are proprietary to enStratus Networks Inc
 *  and may be covered by U.S. and Foreign Patents, patents in process,
 *  and are protected by trade secret or copyright law. Dissemination
 *  of this information or reproduction of this material is strictly
 *  forbidden unless prior written permission is obtained from
 *  enStratus Networks Inc.
 * ====================================================================
 */
package org.dasein.cloud.azure.compute.disk;

import org.apache.commons.codec.binary.Base64;
import org.apache.log4j.Logger;
import org.dasein.cloud.*;
import org.dasein.cloud.azure.Azure;
import org.dasein.cloud.azure.AzureConfigException;
import org.dasein.cloud.azure.AzureMethod;
import org.dasein.cloud.azure.compute.vm.AzureVM;
import org.dasein.cloud.compute.AbstractVolumeSupport;
import org.dasein.cloud.compute.Platform;
import org.dasein.cloud.compute.VirtualMachine;
import org.dasein.cloud.compute.Volume;
import org.dasein.cloud.compute.VolumeCreateOptions;
import org.dasein.cloud.compute.VolumeFilterOptions;
import org.dasein.cloud.compute.VolumeFormat;
import org.dasein.cloud.compute.VolumeProduct;
import org.dasein.cloud.compute.VolumeState;
import org.dasein.cloud.compute.VolumeSupport;
import org.dasein.cloud.compute.VolumeType;
import org.dasein.cloud.identity.ServiceAction;
import org.dasein.util.uom.storage.Gigabyte;
import org.dasein.util.uom.storage.Storage;
import org.w3c.dom.Document;
import org.w3c.dom.Node;
import org.w3c.dom.NodeList;

import javax.annotation.Nonnegative;
import javax.annotation.Nonnull;
import javax.annotation.Nullable;
import javax.servlet.http.HttpServletResponse;
import java.io.UnsupportedEncodingException;
import java.util.ArrayList;
import java.util.Collections;
import java.util.Locale;

/**
 * Support for Azure block storage disks via the Dasein Cloud volume API.
 * <p>Created by George Reese: 6/19/12 9:25 AM</p>
 * @author George Reese (george.reese@imaginary.com)
 * @version 2012-06
 * @since 2012-06
 */
public class AzureDisk implements VolumeSupport {
    static private final Logger logger = Azure.getLogger(AzureDisk.class);

    static private final String DISK_SERVICES = "/services/disks";
    static private final String HOSTED_SERVICES = "/services/hostedservices";
    
    private Azure provider;

    public AzureDisk(Azure provider) {
        this.provider = provider;
    }
    
    @Override
    public void attach(@Nonnull String volumeId, @Nonnull String toServer, @Nonnull String device) throws InternalException, CloudException {
        if( logger.isTraceEnabled() ) {
            logger.trace("ENTER: " + AzureDisk.class.getName() + ".attach(" + volumeId + "," + toServer+ "," +  device+  ")");
        }
        try {
            ProviderContext ctx = provider.getContext();

            if( ctx == null ) {
                throw new AzureConfigException("No context was specified for this request");
            }

            if (device != null) {
                if (device.startsWith("/dev/")) {
                    device = device.substring(5);
                }

            }
                      
            Volume disk ;
            StringBuilder xml = new StringBuilder();
            if(volumeId != null){
            	 disk = getVolume(volumeId);
            	 if(disk == null ){
            		throw new InternalException("Can not find the source snapshot !"); 
            	 }
                xml.append("<DataVirtualHardDisk  xmlns=\"http://schemas.microsoft.com/windowsazure\" xmlns:i=\"http://www.w3.org/2001/XMLSchema-instance\">");
                xml.append("<HostCaching>ReadWrite</HostCaching>");
                xml.append("<DiskName>" + disk.getName() + "</DiskName>");
                if(device != null && isWithinDeviceList(device)){
                    xml.append("<Lun>" + device + "</Lun>");
                }
                xml.append("<LogicalDiskSizeInGB>" + disk.getSizeInGigabytes() + "</LogicalDiskSizeInGB>");
                xml.append("<MediaLink>" + disk.getMediaLink()+"</MediaLink>");
                xml.append("</DataVirtualHardDisk>");
            }else{
                //throw new InternalException("volumeId is null !");
                //dmayne: assume we are attaching a new empty disk?

                xml.append("<DataVirtualHardDisk  xmlns=\"http://schemas.microsoft.com/windowsazure\" xmlns:i=\"http://www.w3.org/2001/XMLSchema-instance\">");
                xml.append("<HostCaching>ReadWrite</HostCaching>");
                if(device != null && isWithinDeviceList(device)){
                    xml.append("<Lun>" + device + "</Lun>");
                }
               //todo actually get the disk size required
                xml.append("<LogicalDiskSizeInGB>" + "1" + "</LogicalDiskSizeInGB>");
                xml.append("</DataVirtualHardDisk>");
            }
            
           	//dsn2260-dsn2260Role-0-20120619044615
            VirtualMachine server = provider.getComputeServices().getVirtualMachineSupport().getVirtualMachine(toServer);

         	String resourceDir = HOSTED_SERVICES + "/" +server.getTag("serviceName") + "/deployments" + "/" +  server.getTag("deploymentName") + "/roles"+"/" + server.getTag("roleName") + "/DataDisks";
         	                                
            AzureMethod method = new AzureMethod(provider);

            if( logger.isDebugEnabled() ) {
                try {
                    method.parseResponse(xml.toString(), false);
                }
                catch( Exception e ) {
                    logger.warn("Unable to parse outgoing XML locally: " + e.getMessage());
                    logger.warn("XML:");
                    logger.warn(xml.toString());
                }
            }
            method.post(ctx.getAccountNumber(), resourceDir, xml.toString());

        }
        finally {
            if( logger.isTraceEnabled() ) {
                logger.trace("EXIT: " + AzureDisk.class.getName() + ".attach()");
            }
        }
    	
    }

<<<<<<< HEAD
   // static private final Random random = new Random();
    
    @Override
    public @Nonnull String create(@Nullable String fromSnapshot, @Nonnegative int sizeInGb, @Nonnull String inZone) throws InternalException, CloudException {
        String name = "dsn" + System.currentTimeMillis();
        VolumeCreateOptions options;

        if( fromSnapshot == null ) {
            options = VolumeCreateOptions.getInstance(new Storage<Gigabyte>(sizeInGb, Storage.GIGABYTE), name, name).inDataCenter(inZone);
        }
        else {
            options = VolumeCreateOptions.getInstanceForSnapshot(fromSnapshot,new Storage<Gigabyte>(sizeInGb, Storage.GIGABYTE), name, name).inDataCenter(inZone);
        }
        return createVolume(options);
    }

=======
>>>>>>> a303bf1a
    @Override
    public @Nonnull String createVolume(@Nonnull VolumeCreateOptions options) throws InternalException, CloudException {
        if( logger.isTraceEnabled() ) {
            logger.trace("ENTER: " + AzureDisk.class.getName() + ".createVolume(" + options + ")");
        }
        try {
            ProviderContext ctx = provider.getContext();

            if( ctx == null ) {
                throw new AzureConfigException("No context was specified for this request");
            }

            String fromVolumeId = options.getSnapshotId();
            Volume disk ;
            if(fromVolumeId != null){
            	 disk = getVolume(fromVolumeId);
            	 if(disk == null ){
            		throw new InternalException("Can not find the source snapshot !"); 
            	 }            	
            }else{
            	throw new InternalException("Azure needs a source snapshot Id to create a new disk volume !");
            }
                        
            AzureMethod method = new AzureMethod(provider);
            StringBuilder xml = new StringBuilder();

            String label;

            try {
                label = new String(Base64.encodeBase64(options.getName().getBytes("utf-8")));
            }
            catch( UnsupportedEncodingException e ) {
                throw new InternalException(e);
            }
                        
            xml.append("<Disk xmlns=\"http://schemas.microsoft.com/windowsazure\" xmlns:i=\"http://www.w3.org/2001/XMLSchema-instance\">");
            xml.append("<Label>" + label + "</Label>");
            xml.append("<MediaLink>" + disk.getMediaLink()+"</MediaLink>");
            xml.append("<Name>" + options.getName() + "</Name>");
            //<OS>Linux|Windows</OS>
            Platform platform = disk.getGuestOperatingSystem();
            if(platform.isWindows()){
            	xml.append("<OS>Windows</OS>");
            }else{
            	xml.append("<OS>Linux</OS>");
            }
                        
            xml.append("</Disk>");
      

            if( logger.isDebugEnabled() ) {
                try {
                    method.parseResponse(xml.toString(), false);
                }
                catch( Exception e ) {
                    logger.warn("Unable to parse outgoing XML locally: " + e.getMessage());
                    logger.warn("XML:");
                    logger.warn(xml.toString());
                }
            }

            String requestId = method.post(ctx.getAccountNumber(), DISK_SERVICES, xml.toString());
            Volume v = null;
            if (requestId != null) {
                int httpCode = method.getOperationStatus(requestId);
                while (httpCode == -1) {
                    httpCode = method.getOperationStatus(requestId);
                }
                if (httpCode == HttpServletResponse.SC_OK) {
                    try {
                        v = getVolume(options.getName());
                        return v.getProviderVolumeId();
                    }
                    catch( Throwable ignore ) { }
                }
            }
        }
        finally {
            if( logger.isTraceEnabled() ) {
                logger.trace("EXIT: " + AzureDisk.class.getName() + ".launch()");
            }
        }
<<<<<<< HEAD
        return null;
    }
    
    @Override
    public void detach(@Nonnull String volumeId) throws InternalException, CloudException {
        if( logger.isTraceEnabled() ) {
            logger.trace("ENTER: " + AzureDisk.class.getName() + ".detach(" + volumeId+")");
        }
        try {
            ProviderContext ctx = provider.getContext();

            if( ctx == null ) {
                throw new AzureConfigException("No context was specified for this request");
            }
                      
            Volume disk ;
            if(volumeId != null){
            	 disk = getVolume(volumeId);
            	 if(disk == null ){
            		throw new InternalException("Can not find the source snapshot !"); 
            	 }            	
            }else{
            	throw new InternalException("volumeId is null !");
            }
            
           	String providerVirtualMachineId = disk.getProviderVirtualMachineId();
            VirtualMachine vm = null;

            if( providerVirtualMachineId != null ) {
                vm = provider.getComputeServices().getVirtualMachineSupport().getVirtualMachine(providerVirtualMachineId);
            }
            if( vm == null ) {
            	logger.trace("Sorry, the disk is not attached to the VM with id " + providerVirtualMachineId  + " or the VM id is not in the desired format !!!");
            	throw new InternalException("Sorry, the disk is not attached to the VM with id " + providerVirtualMachineId  + "Or the VM id is not having the desired format !!!");
            }
            String lun = getDiskLun(disk.getProviderVolumeId(), providerVirtualMachineId);
            
            if(lun == null){
            	logger.trace("Can not identify the lun number");
            	throw new InternalException("logical unit number of disk is null, detach operation can not be continue!");
           	}
         	String resourceDir = HOSTED_SERVICES + "/" + vm.getTag("serviceName") + "/deployments" + "/" +  vm.getTag("deploymentName") + "/roles"+"/" + vm.getTag("roleName") + "/DataDisks" + "/" + lun;
         	                                
            AzureMethod method = new AzureMethod(provider);
            
            method.invoke("DELETE",ctx.getAccountNumber(), resourceDir, null);
        }
        finally {
            if( logger.isTraceEnabled() ) {
                logger.trace("EXIT: " + AzureDisk.class.getName() + ".detach()");
            }
        }
    }

=======
       return null;
    }
    
>>>>>>> a303bf1a
    @Override
    public void detach(@Nonnull String volumeId, boolean force) throws InternalException, CloudException {
        if( logger.isTraceEnabled() ) {
            logger.trace("ENTER: " + AzureDisk.class.getName() + ".detach(" + volumeId+")");
        }
        try {
            ProviderContext ctx = provider.getContext();

            if( ctx == null ) {
                throw new AzureConfigException("No context was specified for this request");
            }

            Volume disk ;
            if(volumeId != null){
                disk = getVolume(volumeId);
                if(disk == null ){
                    throw new InternalException("Can not find the source snapshot !");
                }
            }else{
                throw new InternalException("volumeId is null !");
            }

            String providerVirtualMachineId = disk.getProviderVirtualMachineId();
            VirtualMachine vm = null;

            if( providerVirtualMachineId != null ) {
                vm = provider.getComputeServices().getVirtualMachineSupport().getVirtualMachine(providerVirtualMachineId);
            }
            if( vm == null ) {
                logger.trace("Sorry, the disk is not attached to the VM with id " + providerVirtualMachineId  + " or the VM id is not in the desired format !!!");
<<<<<<< HEAD
                throw new InternalException("Sorry, the disk is not attached to the VM with id " + providerVirtualMachineId  + "Or the VM id is not having the desired format !!!");
=======
                throw new InternalException("Sorry, the disk is not attached to the VM with id " + providerVirtualMachineId  + " or the VM id is not in the desired format !!!");
>>>>>>> a303bf1a
            }
            String lun = getDiskLun(disk.getProviderVolumeId(), providerVirtualMachineId);

            if(lun == null){
                logger.trace("Can not identify the lun number");
                throw new InternalException("logical unit number of disk is null, detach operation can not be continue!");
            }
            String resourceDir = HOSTED_SERVICES + "/" + vm.getTag("serviceName") + "/deployments" + "/" +  vm.getTag("deploymentName") + "/roles"+"/" + vm.getTag("roleName") + "/DataDisks" + "/" + lun;

            AzureMethod method = new AzureMethod(provider);

            method.invoke("DELETE",ctx.getAccountNumber(), resourceDir, null);
        }
        finally {
            if( logger.isTraceEnabled() ) {
                logger.trace("EXIT: " + AzureDisk.class.getName() + ".detach()");
            }
        }
    }

    private String getDiskLun(String providerVolumeId, String providerVirtualMachineId) throws InternalException, CloudException {
    	
        AzureMethod method = new AzureMethod(provider);

        VirtualMachine vm = provider.getComputeServices().getVirtualMachineSupport().getVirtualMachine(providerVirtualMachineId);

     	String resourceDir =  HOSTED_SERVICES + "/"+ vm.getTag("serviceName") + "/deployments" + "/" + vm.getTag("deploymentName");
     	
     	Document doc = method.getAsXML(provider.getContext().getAccountNumber(),resourceDir);
		
        if( doc == null ) {
            return null;
        }
        NodeList entries = doc.getElementsByTagName("DataVirtualHardDisk");

        if( entries.getLength() < 1 ) {
            return null;
        }      
        
        for( int i=0; i<entries.getLength(); i++ ) {
            Node detail = entries.item(i);

            NodeList attributes = detail.getChildNodes();
            String diskName = null, lunValue = null;
            for( int j=0; j<attributes.getLength(); j++ ) {
                Node attribute = attributes.item(j);
               
                if(attribute.getNodeType() == Node.TEXT_NODE) continue;
                
                if( attribute.getNodeName().equalsIgnoreCase("DiskName") && attribute.hasChildNodes() ) {
                	diskName = attribute.getFirstChild().getNodeValue().trim();
                }
                else if( attribute.getNodeName().equalsIgnoreCase("Lun") && attribute.hasChildNodes() ) {
<<<<<<< HEAD
                	if (diskName != null && diskName.equalsIgnoreCase(providerVolumeId)) {
=======
                    if (diskName != null && diskName.equalsIgnoreCase(providerVolumeId)) {
>>>>>>> a303bf1a
                        lunValue = attribute.getFirstChild().getNodeValue().trim();
                    }
                }
                
            }
            if(diskName != null && diskName.equalsIgnoreCase(providerVolumeId)){
            	if(lunValue == null){
            		lunValue = "0";	
            	}            	
            	return lunValue;
            }           
        }
        
        return null;
    }

    @Override
    public int getMaximumVolumeCount() throws InternalException, CloudException {
        return 16;
    }
       

    @Override
    public @Nullable Storage<Gigabyte> getMaximumVolumeSize() throws InternalException, CloudException {
        return new Storage<Gigabyte>(1024, Storage.GIGABYTE);
    }

    @Override
    public @Nonnull Storage<Gigabyte> getMinimumVolumeSize() throws InternalException, CloudException {
        return new Storage<Gigabyte>(1, Storage.GIGABYTE);
    }

    @Override
    public @Nonnull String getProviderTermForVolume(@Nonnull Locale locale) {
        return "disk";
    }

    @Override
    public @Nullable Volume getVolume(@Nonnull String volumeId) throws InternalException, CloudException {
        //To change body of implemented methods use File | Settings | File Templates.
    	
    	ArrayList<Volume> list = (ArrayList<Volume>) listVolumes();
    	if(list == null)
    		return null;
    	for(Volume disk : list){
    		if(disk.getProviderVolumeId().equals(volumeId)){
    			return disk;
    		}    		
    	}
  		return null;
    }

    @Nonnull
    @Override
    public Requirement getVolumeProductRequirement() throws InternalException, CloudException {
        return Requirement.NONE;  //To change body of implemented methods use File | Settings | File Templates.
    }

    @Override
    public boolean isVolumeSizeDeterminedByProduct() throws InternalException, CloudException {
        return false;  //To change body of implemented methods use File | Settings | File Templates.
    }

    @Override
    public @Nonnull Iterable<String> listPossibleDeviceIds(@Nonnull Platform platform) throws InternalException, CloudException {
       //To change body of implemented methods use File | Settings | File Templates.
    	ArrayList<String> list = new ArrayList<String>();
    	for(int i= 0;i < this.getMaximumVolumeCount();i++){
    		list.add(String.valueOf(i));    		
    	}
    	return list;
    }

    @Nonnull
    @Override
    public Iterable<VolumeFormat> listSupportedFormats() throws InternalException, CloudException {
        return Collections.singletonList(VolumeFormat.BLOCK);
    }

    @Nonnull
    @Override
    public Iterable<VolumeProduct> listVolumeProducts() throws InternalException, CloudException {
        return Collections.emptyList();
    }

    @Nonnull
    @Override
    public Iterable<ResourceStatus> listVolumeStatus() throws InternalException, CloudException {
        ProviderContext ctx = provider.getContext();

        if( ctx == null ) {
            throw new AzureConfigException("No context was specified for this request");
        }
        AzureMethod method = new AzureMethod(provider);

        Document doc = method.getAsXML(ctx.getAccountNumber(), DISK_SERVICES);


        NodeList entries = doc.getElementsByTagName("Disk");
        ArrayList<ResourceStatus> list = new ArrayList<ResourceStatus>();

        for( int i=0; i<entries.getLength(); i++ ) {
            Node entry = entries.item(i);
            ResourceStatus status = toStatus(ctx, entry);
            if( status != null ) {
                list.add(status);
            }
        }
        return list;
    }

    @Override
    public @Nonnull Iterable<Volume> listVolumes() throws InternalException, CloudException {
        //To change body of implemented methods use File | Settings | File Templates.
        ProviderContext ctx = provider.getContext();

        if( ctx == null ) {
            throw new AzureConfigException("No context was specified for this request");
        }
        AzureMethod method = new AzureMethod(provider);

        Document doc = method.getAsXML(ctx.getAccountNumber(), DISK_SERVICES);
        
        
        NodeList entries = doc.getElementsByTagName("Disk");
        ArrayList<Volume> disks = new ArrayList<Volume>();

        for( int i=0; i<entries.getLength(); i++ ) {
            Node entry = entries.item(i);
            Volume disk = toVolume(ctx, entry);
            if( disk != null ) {
            	disks.add(disk);
            }
        }
        return disks;
    	
    }

    private boolean isWithinDeviceList(String device) throws InternalException, CloudException{
    	ArrayList<String> list = (ArrayList<String>) listPossibleDeviceIds(Platform.UNIX);
    	
    	for(String id : list){
    		if(id.equals(device)){
    			return true;
    		}
    	}
    	return false;
    	
    }
    @Override
    public boolean isSubscribed() throws CloudException, InternalException {
        return true;  //To change body of implemented methods use File | Settings | File Templates.
    }

    @Override
    public void remove(@Nonnull String volumeId) throws InternalException, CloudException {
        if( logger.isTraceEnabled() ) {
            logger.trace("ENTER: " + AzureDisk.class.getName() + ".remove(" + volumeId + ")");
        }
        try {
            ProviderContext ctx = provider.getContext();

            if( ctx == null ) {
                throw new AzureConfigException("No context was specified for this request");
            }                      
            
            AzureMethod method = new AzureMethod(provider);
 
            method.invoke("DELETE",ctx.getAccountNumber(), DISK_SERVICES+"/" + volumeId+"?comp=media", null);
        }
        finally {
            if( logger.isTraceEnabled() ) {
                logger.trace("EXIT: " + AzureDisk.class.getName() + ".remove()");
            }
        }
    }

    @Override
    public @Nonnull String[] mapServiceAction(@Nonnull ServiceAction action) {
        return new String[0];
    }

    private @Nullable Volume toVolume(@Nonnull ProviderContext ctx, @Nullable Node volumeNode) throws InternalException, CloudException {
        if( volumeNode == null ) {
            return null;
        }
          
        String regionId = ctx.getRegionId();

        if( regionId == null ) {
            throw new AzureConfigException("No region ID was specified for this request");
        }
        Volume disk = new Volume();
        disk.setProviderRegionId(regionId);
        disk.setProviderDataCenterId(provider.getDataCenterId(regionId));
        disk.setCurrentState(VolumeState.AVAILABLE);
        disk.setType(VolumeType.HDD);
                
        NodeList attributes = volumeNode.getChildNodes();
        
        for( int i=0; i<attributes.getLength(); i++ ) {
            Node attribute = attributes.item(i);
            if(attribute.getNodeType() == Node.TEXT_NODE) continue;

            if( attribute.getNodeName().equalsIgnoreCase("AttachedTo") && attribute.hasChildNodes() ) {
            	NodeList attachAttributes = attribute.getChildNodes();
                String hostedServiceName = null;
                String deploymentName = null;
                String vmRoleName = null;
            	for( int k=0; k<attachAttributes.getLength(); k++ ) {
            		Node attach = attachAttributes.item(k);
            		if(attach.getNodeType() == Node.TEXT_NODE) continue; 
            		
            		if(attach.getNodeName().equalsIgnoreCase("HostedServiceName") && attach.hasChildNodes() ) {	                 
            			hostedServiceName = attach.getFirstChild().getNodeValue().trim();	              
            		}
                    else if(attach.getNodeName().equalsIgnoreCase("DeploymentName") && attach.hasChildNodes() ) {
                        deploymentName = attach.getFirstChild().getNodeValue().trim();
                    }
            		else if(attach.getNodeName().equalsIgnoreCase("RoleName") && attach.hasChildNodes() ) {	                 
            			vmRoleName = attach.getFirstChild().getNodeValue().trim();	              
            		}
            	} 
            	
            	if(hostedServiceName != null && deploymentName != null && vmRoleName != null){
            		disk.setProviderVirtualMachineId(hostedServiceName+":"+deploymentName+":"+vmRoleName);
            	}
            }
            else if( attribute.getNodeName().equalsIgnoreCase("OS") && attribute.hasChildNodes() ) {            	
            	disk.setGuestOperatingSystem(Platform.guess(attribute.getFirstChild().getNodeValue().trim()));            	
            }
            else if( attribute.getNodeName().equalsIgnoreCase("Location") && attribute.hasChildNodes() ) {
            	if( !regionId.equals(attribute.getFirstChild().getNodeValue().trim()) ) {
                     return null;
                }
            }
            else if( attribute.getNodeName().equalsIgnoreCase("LogicalDiskSizeInGB") && attribute.hasChildNodes() ) {
            	disk.setSize(Storage.valueOf(Integer.valueOf(attribute.getFirstChild().getNodeValue().trim()), "gigabyte"));
            }
            else if( attribute.getNodeName().equalsIgnoreCase("MediaLink") && attribute.hasChildNodes() ) {
            	disk.setMediaLink(attribute.getFirstChild().getNodeValue().trim());
            }
            else if( attribute.getNodeName().equalsIgnoreCase("Name") && attribute.hasChildNodes() ) {
            	disk.setProviderVolumeId(attribute.getFirstChild().getNodeValue().trim());
            }
            else if( attribute.getNodeName().equalsIgnoreCase("SourceImageName") && attribute.hasChildNodes() ) {
            	disk.setProviderSnapshotId(attribute.getFirstChild().getNodeValue().trim());            	
            } 
        }
   
        if(disk.getGuestOperatingSystem() == null){
        	disk.setGuestOperatingSystem(Platform.UNKNOWN);        	
        }
        if( disk.getName() == null ) {
        	disk.setName(disk.getProviderVolumeId());
        }
        if( disk.getDescription() == null ) {
        	disk.setDescription(disk.getName());
        }
       
        return disk;
    }

    private @Nullable ResourceStatus toStatus(@Nonnull ProviderContext ctx, @Nullable Node volumeNode) throws InternalException, CloudException {
        if( volumeNode == null ) {
            return null;
        }

        String regionId = ctx.getRegionId();

        if( regionId == null ) {
            throw new AzureConfigException("No region ID was specified for this request");
        }

        String id = "";

        NodeList attributes = volumeNode.getChildNodes();

        for( int i=0; i<attributes.getLength(); i++ ) {
            Node attribute = attributes.item(i);
            if(attribute.getNodeType() == Node.TEXT_NODE) continue;

            if( attribute.getNodeName().equalsIgnoreCase("Name") && attribute.hasChildNodes() ) {
                id = attribute.getFirstChild().getNodeValue().trim();
            }
            else if( attribute.getNodeName().equalsIgnoreCase("Location") && attribute.hasChildNodes() ) {
                if( !regionId.equals(attribute.getFirstChild().getNodeValue().trim()) ) {
                    return null;
                }
            }
        }

        ResourceStatus status = new ResourceStatus(id, VolumeState.AVAILABLE);

        return status;
    }
     
}<|MERGE_RESOLUTION|>--- conflicted
+++ resolved
@@ -146,25 +146,6 @@
     	
     }
 
-<<<<<<< HEAD
-   // static private final Random random = new Random();
-    
-    @Override
-    public @Nonnull String create(@Nullable String fromSnapshot, @Nonnegative int sizeInGb, @Nonnull String inZone) throws InternalException, CloudException {
-        String name = "dsn" + System.currentTimeMillis();
-        VolumeCreateOptions options;
-
-        if( fromSnapshot == null ) {
-            options = VolumeCreateOptions.getInstance(new Storage<Gigabyte>(sizeInGb, Storage.GIGABYTE), name, name).inDataCenter(inZone);
-        }
-        else {
-            options = VolumeCreateOptions.getInstanceForSnapshot(fromSnapshot,new Storage<Gigabyte>(sizeInGb, Storage.GIGABYTE), name, name).inDataCenter(inZone);
-        }
-        return createVolume(options);
-    }
-
-=======
->>>>>>> a303bf1a
     @Override
     public @Nonnull String createVolume(@Nonnull VolumeCreateOptions options) throws InternalException, CloudException {
         if( logger.isTraceEnabled() ) {
@@ -247,66 +228,9 @@
                 logger.trace("EXIT: " + AzureDisk.class.getName() + ".launch()");
             }
         }
-<<<<<<< HEAD
-        return null;
+       return null;
     }
     
-    @Override
-    public void detach(@Nonnull String volumeId) throws InternalException, CloudException {
-        if( logger.isTraceEnabled() ) {
-            logger.trace("ENTER: " + AzureDisk.class.getName() + ".detach(" + volumeId+")");
-        }
-        try {
-            ProviderContext ctx = provider.getContext();
-
-            if( ctx == null ) {
-                throw new AzureConfigException("No context was specified for this request");
-            }
-                      
-            Volume disk ;
-            if(volumeId != null){
-            	 disk = getVolume(volumeId);
-            	 if(disk == null ){
-            		throw new InternalException("Can not find the source snapshot !"); 
-            	 }            	
-            }else{
-            	throw new InternalException("volumeId is null !");
-            }
-            
-           	String providerVirtualMachineId = disk.getProviderVirtualMachineId();
-            VirtualMachine vm = null;
-
-            if( providerVirtualMachineId != null ) {
-                vm = provider.getComputeServices().getVirtualMachineSupport().getVirtualMachine(providerVirtualMachineId);
-            }
-            if( vm == null ) {
-            	logger.trace("Sorry, the disk is not attached to the VM with id " + providerVirtualMachineId  + " or the VM id is not in the desired format !!!");
-            	throw new InternalException("Sorry, the disk is not attached to the VM with id " + providerVirtualMachineId  + "Or the VM id is not having the desired format !!!");
-            }
-            String lun = getDiskLun(disk.getProviderVolumeId(), providerVirtualMachineId);
-            
-            if(lun == null){
-            	logger.trace("Can not identify the lun number");
-            	throw new InternalException("logical unit number of disk is null, detach operation can not be continue!");
-           	}
-         	String resourceDir = HOSTED_SERVICES + "/" + vm.getTag("serviceName") + "/deployments" + "/" +  vm.getTag("deploymentName") + "/roles"+"/" + vm.getTag("roleName") + "/DataDisks" + "/" + lun;
-         	                                
-            AzureMethod method = new AzureMethod(provider);
-            
-            method.invoke("DELETE",ctx.getAccountNumber(), resourceDir, null);
-        }
-        finally {
-            if( logger.isTraceEnabled() ) {
-                logger.trace("EXIT: " + AzureDisk.class.getName() + ".detach()");
-            }
-        }
-    }
-
-=======
-       return null;
-    }
-    
->>>>>>> a303bf1a
     @Override
     public void detach(@Nonnull String volumeId, boolean force) throws InternalException, CloudException {
         if( logger.isTraceEnabled() ) {
@@ -337,11 +261,7 @@
             }
             if( vm == null ) {
                 logger.trace("Sorry, the disk is not attached to the VM with id " + providerVirtualMachineId  + " or the VM id is not in the desired format !!!");
-<<<<<<< HEAD
-                throw new InternalException("Sorry, the disk is not attached to the VM with id " + providerVirtualMachineId  + "Or the VM id is not having the desired format !!!");
-=======
                 throw new InternalException("Sorry, the disk is not attached to the VM with id " + providerVirtualMachineId  + " or the VM id is not in the desired format !!!");
->>>>>>> a303bf1a
             }
             String lun = getDiskLun(disk.getProviderVolumeId(), providerVirtualMachineId);
 
@@ -395,11 +315,7 @@
                 	diskName = attribute.getFirstChild().getNodeValue().trim();
                 }
                 else if( attribute.getNodeName().equalsIgnoreCase("Lun") && attribute.hasChildNodes() ) {
-<<<<<<< HEAD
-                	if (diskName != null && diskName.equalsIgnoreCase(providerVolumeId)) {
-=======
                     if (diskName != null && diskName.equalsIgnoreCase(providerVolumeId)) {
->>>>>>> a303bf1a
                         lunValue = attribute.getFirstChild().getNodeValue().trim();
                     }
                 }
