--- conflicted
+++ resolved
@@ -518,12 +518,6 @@
                 xml.append("<VirtualNetworkName>").append(vlanName).append("</VirtualNetworkName>");
             }
             xml.append("</Deployment>");
-<<<<<<< HEAD
-
-            String requestId = method.post(ctx.getAccountNumber(), HOSTED_SERVICES + "/" + hostName + "/deployments", xml.toString());
-            long timeout = System.currentTimeMillis() + (CalendarWrapper.MINUTE * 10L);
-=======
->>>>>>> a303bf1a
 
             String requestId = method.post(ctx.getAccountNumber(), HOSTED_SERVICES + "/" + hostName + "/deployments", xml.toString());
 
@@ -689,8 +683,6 @@
         return vms;
     }
 
-<<<<<<< HEAD
-=======
     @Nonnull
     @Override
     public Iterable<VirtualMachine> listVirtualMachines(@Nullable VMFilterOptions vmFilterOptions) throws InternalException, CloudException {
@@ -704,7 +696,6 @@
         return list;
     }
 
->>>>>>> a303bf1a
     private void parseDeployment(@Nonnull ProviderContext ctx, @Nonnull String regionId, @Nonnull String serviceName, @Nonnull Node node, @Nonnull List<VirtualMachine> virtualMachines) {
         ArrayList<VirtualMachine> list = new ArrayList<VirtualMachine>();
         NodeList attributes = node.getChildNodes();
@@ -1393,14 +1384,6 @@
         throw new OperationNotSupportedException("Pause/unpause is not supported in Microsoft Azure");
     }
 
-<<<<<<< HEAD
-   @Override
-    public void stop(@Nonnull String vmId) throws InternalException, CloudException{
-        stop(vmId, false);
-    }
-
-=======
->>>>>>> a303bf1a
     @Override
     public void stop(@Nonnull String vmId, boolean force) throws InternalException, CloudException {
         if( logger.isTraceEnabled() ) {
@@ -1466,14 +1449,6 @@
         }
     }
 
-<<<<<<< HEAD
-    @Override
-    public boolean supportsAnalytics() throws CloudException, InternalException {
-        return false;
-    }
-
-=======
->>>>>>> a303bf1a
     @Override
     public boolean supportsPauseUnpause(@Nonnull VirtualMachine vm) {
         return false;
