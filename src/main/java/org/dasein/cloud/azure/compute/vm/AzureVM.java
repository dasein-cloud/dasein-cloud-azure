/**
 * Copyright (C) 2013-2015 Dell, Inc
 *
 * ====================================================================
 * Licensed under the Apache License, Version 2.0 (the "License");
 * you may not use this file except in compliance with the License.
 * You may obtain a copy of the License at
 *
 * http://www.apache.org/licenses/LICENSE-2.0
 *
 * Unless required by applicable law or agreed to in writing, software
 * distributed under the License is distributed on an "AS IS" BASIS,
 * WITHOUT WARRANTIES OR CONDITIONS OF ANY KIND, either express or implied.
 * See the License for the specific language governing permissions and
 * limitations under the License.
 * ====================================================================
 */

package org.dasein.cloud.azure.compute.vm;

import org.apache.commons.codec.binary.Base64;
import org.apache.log4j.Logger;
import org.dasein.cloud.*;
import org.dasein.cloud.azure.Azure;
import org.dasein.cloud.azure.AzureConfigException;
import org.dasein.cloud.azure.AzureMethod;
import org.dasein.cloud.azure.AzureService;
import org.dasein.cloud.azure.compute.image.AzureMachineImage;
import org.dasein.cloud.azure.compute.vm.model.ConfigurationSetModel;
import org.dasein.cloud.azure.compute.vm.model.CreateHostedServiceModel;
import org.dasein.cloud.azure.compute.vm.model.DeploymentModel;
import org.dasein.cloud.azure.compute.vm.model.Operation;
import org.dasein.cloud.azure.model.AzureOperationStatus;
import org.dasein.cloud.compute.*;
import org.dasein.cloud.dc.DataCenter;
import org.dasein.cloud.identity.ServiceAction;
import org.dasein.cloud.network.RawAddress;
import org.dasein.cloud.network.Subnet;
import org.dasein.cloud.network.VLAN;
import org.dasein.cloud.util.APITrace;
import org.dasein.cloud.util.Cache;
import org.dasein.cloud.util.CacheLevel;
import org.dasein.util.CalendarWrapper;
import org.dasein.util.uom.storage.Gigabyte;
import org.dasein.util.uom.storage.Megabyte;
import org.dasein.util.uom.storage.Storage;
import org.dasein.util.uom.time.Day;
import org.dasein.util.uom.time.TimePeriod;
import org.json.JSONArray;
import org.json.JSONException;
import org.json.JSONObject;
import org.w3c.dom.Document;
import org.w3c.dom.Element;
import org.w3c.dom.Node;
import org.w3c.dom.NodeList;

import javax.annotation.Nonnegative;
import javax.annotation.Nonnull;
import javax.annotation.Nullable;
import javax.xml.bind.JAXBException;
import javax.xml.transform.OutputKeys;
import javax.xml.transform.Transformer;
import javax.xml.transform.TransformerFactory;
import javax.xml.transform.dom.DOMSource;
import javax.xml.transform.stream.StreamResult;
import java.io.*;
import java.net.URI;
import java.net.URISyntaxException;
import java.text.SimpleDateFormat;
import java.util.*;

/**
 * Implements virtual machine support for Microsoft Azure.
 * @author George Reese (george.reese@imaginary.com)
 * @author Qunying Huang
 * @since 2012.04.1 initial version
 * @version 2012.04.1
 * @version 2012.09 updated for model changes
 */
public class AzureVM extends AbstractVMSupport<Azure> {
    static private final Logger logger = Azure.getLogger(AzureVM.class);

    static public final String DEFAULT_USERNAME = "dasein";

    static public final String HOSTED_SERVICES = "/services/hostedservices";
    static public final String DEPLOYMENT_RESOURCE = "/services/hostedservices/%s/deployments/%s";
    static public final String OPERATIONS_RESOURCES = "/services/hostedservices/%s/deployments/%s/roleInstances/%s/Operations";

    public AzureVM(Azure provider) {
        super(provider);
    }

    @Override
    public void start(@Nonnull String vmId) throws InternalException, CloudException {
        if(vmId == null)
            throw new InternalException("The id of the Virtual Machine to start cannot be null.");

        VirtualMachine vm = getVirtualMachine(vmId);

        if( vm == null ) {
            throw new CloudException("No such virtual machine: " + vmId);
        }
        ProviderContext ctx = getProvider().getContext();

        if( ctx == null ) {
            throw new AzureConfigException("No context was set for this request");
        }

        String resourceUrl = String.format(OPERATIONS_RESOURCES, vm.getTag("serviceName").toString(),
                vm.getTag("deploymentName").toString(), vm.getTag("roleName").toString());
        AzureMethod azureMethod = new AzureMethod(getProvider());

        try
        {
            azureMethod.post(resourceUrl, new Operation.StartRoleOperation());
        }
        catch (JAXBException e)
        {
            logger.error(e.getMessage());
            throw new InternalException(e);
        }
    }

    @Override
    public VirtualMachine alterVirtualMachineProduct(@Nonnull String virtualMachineId, @Nonnull String productId) throws InternalException, CloudException{
        if( logger.isTraceEnabled() ) {
            logger.trace("ENTER: " + AzureVM.class.getName() + ".alterVM()");
        }

        if (virtualMachineId == null || productId == null) {
            throw new AzureConfigException("No virtual machine id and/or product id set for this operation");
        }

        if(!isValidProductId(productId))
            throw new InternalException("Product id invalid: should be one of ExtraSmall, Small, Medium, Large, ExtraLarge");

        VirtualMachine vm = getVirtualMachine(virtualMachineId);

        if( vm == null ) {
            throw new CloudException("No such virtual machine: " + virtualMachineId);
        }
        ProviderContext ctx = getProvider().getContext();

        if( ctx == null ) {
            throw new AzureConfigException("No context was set for this request");
        }
        String serviceName, deploymentName, roleName;

        serviceName = vm.getTag("serviceName").toString();
        deploymentName = vm.getTag("deploymentName").toString();
        roleName = vm.getTag("roleName").toString();

        String resourceDir = HOSTED_SERVICES + "/" + serviceName + "/deployments/" +  deploymentName + "/roles/" + roleName;

        try{
            AzureMethod method = new AzureMethod(getProvider());

            Document doc = method.getAsXML(ctx.getAccountNumber(), resourceDir);
            StringBuilder xml = new StringBuilder();

            NodeList roles = doc.getElementsByTagName("PersistentVMRole");
            Node role = roles.item(0);

            NodeList entries = role.getChildNodes();
            boolean changeProduct = false;

            for (int i = 0; i<entries.getLength(); i++) {
                Node vn = entries.item(i);
                String vnName = vn.getNodeName();

                if( vnName.equalsIgnoreCase("RoleSize") && vn.hasChildNodes() ) {
                    if (!productId.equals(vn.getFirstChild().getNodeValue())) {
                        vn.getFirstChild().setNodeValue(productId);
                        changeProduct=true;
                    }
                    else {
                        logger.info("No product change required");
                    }
                    break;
                }
            }

            String requestId=null;

            if (changeProduct) {
                String output="";
                try{
                    TransformerFactory tf = TransformerFactory.newInstance();
                    Transformer transformer = tf.newTransformer();
                    transformer.setOutputProperty(OutputKeys.OMIT_XML_DECLARATION, "yes");
                    StringWriter writer = new StringWriter();
                    transformer.transform(new DOMSource(doc), new StreamResult(writer));
                    output = writer.getBuffer().toString().replaceAll("\n|\r", "");
                }
                catch (Exception e){
                    System.err.println(e);
                }
                xml.append(output);

                logger.debug(xml);
                logger.debug("___________________________________________________");

                resourceDir = HOSTED_SERVICES + "/" + serviceName + "/deployments/" +  deploymentName + "/roles/" + roleName;
                requestId = method.invoke("PUT", ctx.getAccountNumber(), resourceDir, xml.toString());
            }
            else {
                requestId="noChange";
            }

                resourceDir = HOSTED_SERVICES + "/" + serviceName + "/deployments/" +  deploymentName + "/roles/" + roleName;
                requestId = method.invoke("PUT", ctx.getAccountNumber(), resourceDir, xml.toString());
            }
            else {
                requestId="noChange";
            }
            if (requestId != null) {
                int httpCode = -1;
                if (!requestId.equals("noChange")) {
                    httpCode = method.getOperationStatus(requestId);
                    while (httpCode == -1) {
                        try {
                            Thread.sleep(15000L);
                        }
                        catch (InterruptedException ignored){}
                        httpCode = method.getOperationStatus(requestId);
                    }
                }
            }

            return getVirtualMachine(virtualMachineId);

        }finally {
            if( logger.isTraceEnabled() ) {
                logger.trace("EXIT: " + AzureVM.class.getName() + ".alterVM()");
            }
        }
    }

    private boolean isValidProductId(String productId) throws CloudException, InternalException {
        Iterable<VirtualMachineProduct> products = listProducts(Architecture.I64);
        for (VirtualMachineProduct p : products) {
            if (p.getProviderProductId().equals(productId)) {
                return true;
            }
        }

        return false;
    }

    @Override
    public @Nonnull VirtualMachine clone(@Nonnull String vmId, @Nonnull String intoDcId, @Nonnull String name, @Nonnull String description, boolean powerOn, @Nullable String... firewallIds) throws InternalException, CloudException {
        throw new OperationNotSupportedException("Not supported in Microsoft Azure");
    }

    @Override
    public void disableAnalytics(String vmId) throws InternalException, CloudException {
        // NO-OP
    }

    @Override
    public void enableAnalytics(String vmId) throws InternalException, CloudException {
        // NO-OP
    }

    private transient volatile VMCapabilities capabilities;
    @Nonnull
    @Override
    public VirtualMachineCapabilities getCapabilities() throws InternalException, CloudException {
        if( capabilities == null ) {
            capabilities = new VMCapabilities(getProvider());
        }
        return capabilities;
    }

    @Override
    public @Nonnull String getConsoleOutput(@Nonnull String vmId) throws InternalException, CloudException {
        return "";
    }

    @Override
    public @Nullable VirtualMachineProduct getProduct(@Nonnull String productId) throws InternalException, CloudException {
        for( VirtualMachineProduct product : listProducts(null, Architecture.I64) ) {
            if( product.getProviderProductId().equals(productId) ) {            	
                return product;
            }
        }
        return null;
    }

    @Override
    public @Nullable VirtualMachine getVirtualMachine(@Nonnull String vmId) throws InternalException, CloudException {
        if(vmId == null)
            throw new InternalException("The id of the Virtual Machine cannot be null.");

        String[] parts = vmId.split(":");
        String sName, deploymentName, roleName;

        if (parts.length == 3)    {
            sName = parts[0];
            deploymentName = parts[1];
            roleName= parts[2];
        }
        else if( parts.length == 2 ) {
            sName = parts[0];
            deploymentName = parts[1];
            roleName = sName;
        }
        else {
            sName = vmId;
            deploymentName = vmId;
            roleName = vmId;
        }
        DataCenter dc = null;
        AffinityGroup ag = null;
        ProviderContext ctx = getProvider().getContext();

        if( ctx == null ) {
            throw new AzureConfigException("No context was specified for this request");
        }
        AzureMethod method = new AzureMethod(getProvider());

        Document doc = method.getAsXML(ctx.getAccountNumber(), HOSTED_SERVICES + "/"+ sName+"?embed-detail=true");
        if (doc == null) {
            return null;
        }
        NodeList entries = doc.getElementsByTagName("HostedService");
        for (int h = 0; h < entries.getLength(); h++) {
            Node entry = entries.item(h);
            NodeList attributes = entry.getChildNodes();

            boolean mediaLocationFound = false;

            for( int i=0; i<attributes.getLength(); i++ ) {
                Node attribute = attributes.item(i);

                if(attribute.getNodeType() == Node.TEXT_NODE) {
                    continue;
                }
                if( attribute.getNodeName().equalsIgnoreCase("hostedserviceproperties") && attribute.hasChildNodes() ) {
                    NodeList properties = attribute.getChildNodes();

                    for( int j=0; j<properties.getLength(); j++ ) {
                        Node property = properties.item(j);

                        if(property.getNodeType() == Node.TEXT_NODE) {
                            continue;
                        }
                        if( property.getNodeName().equalsIgnoreCase("AffinityGroup") && property.hasChildNodes() ) {
                            //get the region for this affinity group
                            String affinityGroup = property.getFirstChild().getNodeValue().trim();
                            if (affinityGroup != null && !affinityGroup.equals("")) {
                                ag = getProvider().getComputeServices().getAffinityGroupSupport().get(affinityGroup);
                                if(ag == null)
                                    return null;

                                dc = getProvider().getDataCenterServices().getDataCenter(ag.getDataCenterId());
                                if (dc != null && dc.getRegionId().equals(ctx.getRegionId())) {
                                    mediaLocationFound = true;
                                }
                                else {
                                    // not correct region/datacenter
                                    return null;
                                }
                            }
                        }
                        else if( property.getNodeName().equalsIgnoreCase("location") && property.hasChildNodes() ) {
                            if( !mediaLocationFound && !ctx.getRegionId().equals(property.getFirstChild().getNodeValue().trim()) ) {
                                return null;
                            }
                        }
                    }
                }
            }

        }

        ArrayList<VirtualMachine> list = new ArrayList<VirtualMachine>();
        NodeList deployments = doc.getElementsByTagName("Deployments");
        for (int i = 0; i < deployments.getLength(); i++) {
            Node deployNode = deployments.item(i);
            NodeList deployAttributes = deployNode.getChildNodes();

            String depName = "";
            for (int j = 0; j<deployAttributes.getLength(); j++) {
                Node deployment = deployAttributes.item(j);


                if(deployment.getNodeType() == Node.TEXT_NODE) {
                    continue;
                }

                if( deployment.getNodeName().equalsIgnoreCase("Deployment") && deployment.hasChildNodes() ) {
                    NodeList dAttribs = deployment.getChildNodes();
                    for (int k = 0; k<dAttribs.getLength(); k++) {
                        Node mynode = dAttribs.item(k);

                        if ( mynode.getNodeName().equalsIgnoreCase("name") && mynode.hasChildNodes() ) {
                            depName = mynode.getFirstChild().getNodeValue().trim();
                            if (depName.equals(deploymentName)) {
                                parseDeployment(ctx, ctx.getRegionId(), sName + ":" + deploymentName, deployment, list);
                                if (list != null && list.size() > 0) {
                                    for(VirtualMachine vm : list) {
                                        if (vm.getTag("roleName").toString().equalsIgnoreCase(roleName)) {
                                            if (dc != null) {
                                                vm.setProviderDataCenterId(dc.getProviderDataCenterId());
                                            } else {
                                                Collection<DataCenter> dcs = getProvider().getDataCenterServices().listDataCenters(ctx.getRegionId());
                                                vm.setProviderDataCenterId(dcs.iterator().next().getProviderDataCenterId());
                                            }
                                            if (ag != null) {
                                                vm.setAffinityGroupId(ag.getAffinityGroupId());
                                            }
                                            return vm;
                                        }
                                    }
                                }
                            }
                        }
                    }
                }
            }
        }
        return null;
    }

    @Override
    public @Nullable VmStatistics getVMStatistics(String vmId, long from, long to) throws InternalException, CloudException {
        return new VmStatistics();
    }

    @Override
    public @Nonnull Iterable<VmStatistics> getVMStatisticsForPeriod(@Nonnull String vmId, @Nonnegative long from, @Nonnegative long to) throws InternalException, CloudException {
        return Collections.emptyList();
    }

    @Override
    public boolean isSubscribed() throws CloudException, InternalException {
        return getProvider().getDataCenterServices().isSubscribed(AzureService.PERSISTENT_VM_ROLE);
    }

    @Override
    public @Nonnull VirtualMachine launch(VMLaunchOptions options) throws CloudException, InternalException {
        if( logger.isTraceEnabled() ) {
            logger.trace("ENTER: " + AzureVM.class.getName() + ".launch(" + options + ")");
        }
        try {
            String storageEndpoint = getProvider().getStorageEndpoint();

            if(storageEndpoint == null || storageEndpoint.isEmpty()) {
                getProvider().createDefaultStorageService();
                storageEndpoint = getProvider().getStorageEndpoint();
            }

            logger.debug("----------------------------------------------------------");
            logger.debug("launching vm "+options.getHostName()+" with machine image id: "+options.getMachineImageId());
            AzureMachineImage image = (AzureMachineImage)getProvider().getComputeServices().getImageSupport().getMachineImage(options.getMachineImageId());

            if( image == null ) {
                throw new CloudException("No such image: " + options.getMachineImageId());
            }
            logger.debug("----------------------------------------------------------");

            ProviderContext ctx = getProvider().getContext();

            if( ctx == null ) {
                throw new AzureConfigException("No context was specified for this request");
            }
            String label;

            try {
                label = new String(Base64.encodeBase64(options.getFriendlyName().getBytes("utf-8")));
            }
            catch( UnsupportedEncodingException e ) {
                throw new InternalException(e);
            }
            AzureMethod method = new AzureMethod(getProvider());
            String hostName = toUniqueId(options.getHostName(), method, ctx);
            String deploymentSlot = (String)options.getMetaData().get("environment");

            String affinityGroupId = options.getAffinityGroupId();

            if( deploymentSlot == null ) {
                deploymentSlot = "Production";
            }
            else if( !deploymentSlot.equalsIgnoreCase("Production") && !deploymentSlot.equalsIgnoreCase("Staging") ) {
                deploymentSlot = "Production";
            }

            CreateHostedService(options.getDescription(), ctx.getRegionId(), label, hostName, affinityGroupId);


            String username = (options.getBootstrapUser() == null || (options.getBootstrapUser().isEmpty()) ? DEFAULT_USERNAME : options.getBootstrapUser());
            String password = (options.getBootstrapPassword() == null ? getProvider().generateToken(8, 15) : options.getBootstrapPassword());

            Subnet subnet = null;
            String vlanName = null;
            if (options.getVlanId() != null) {
                subnet = getProvider().getNetworkServices().getVlanSupport().getSubnet(options.getSubnetId());
                if (subnet != null) {
                    vlanName = subnet.getTags().get("vlanName");
                } else {
                    VLAN vlan = getProvider().getNetworkServices().getVlanSupport().getVlan(options.getVlanId());
                    if (vlan != null) {
                        vlanName = vlan.getName();
                    }
                }
            }

            String requestId = null;
            try {
                requestId = CreateDeployment(options, storageEndpoint, image, label, hostName, deploymentSlot, subnet, vlanName, password);
            }
            catch (CloudException e) {
                logger.error("Launch server failed - now cleaning up service");
                DeleteHostedService(hostName);
                throw e;
            }

            long timeout = System.currentTimeMillis() + (CalendarWrapper.MINUTE * 10L);
            VirtualMachine vm = null ;

            if (requestId != null) {
                AzureOperationStatus operationStatus = method.get(AzureOperationStatus.class, "/operations/" + requestId);
                while(operationStatus.getStatus().equalsIgnoreCase("inprogress")) {
                    try {
                        Thread.sleep(15000L);
                    }catch (InterruptedException ignored){}
                    operationStatus = method.get(AzureOperationStatus.class, "/operations/"+ requestId);
                }

                vm = getVirtualMachine(hostName + ":" + hostName+":"+hostName);
                if(operationStatus.getStatus().equalsIgnoreCase("succeeded")) {
                    //if( vm != null ) {
                    //    vm.setRootUser(username);
                    //    vm.setRootPassword(password);
                    //}
                } else if(operationStatus.getStatus().equalsIgnoreCase("failed")) {
                    if(vm != null) {
                        terminate(vm.getProviderVirtualMachineId());
                    } else {
                        DeleteHostedService(hostName);
                    }
                    String errorMessage = "An error occurred while trying to create deployment for the virtual machine";
                    errorMessage = errorMessage + String.format("%s reason: %s", operationStatus.getError().getCode(), operationStatus.getError().getMessage());
                    if(errorMessage.contains("ConflictError") ||  errorMessage.contains("409")){
                        throw new CloudException(CloudErrorType.GENERAL, 409, operationStatus.getError().getCode(), errorMessage);
                    }

                    throw new CloudException(errorMessage);
                }
            }
            else {
                while( timeout > System.currentTimeMillis() ) {
                    try { vm = getVirtualMachine(hostName + ":" + hostName+":"+hostName); }
                    catch( Throwable ignore ) { }
                    if( vm != null ) {
                        //vm.setRootUser(username);
                        //vm.setRootPassword(password);
                        break;
                    }
                    try { Thread.sleep(15000L); }
                    catch( InterruptedException ignore ) { }
                }
            }
            if( vm == null ) {
                throw new CloudException("System timed out waiting for virtual machine to appear");
            }
            if( VmState.STOPPED.equals(vm.getCurrentState()) ) {
                start(vm.getProviderVirtualMachineId());
            }

            waitForVMRunning(vm.getProviderVirtualMachineId());
            vm = getVirtualMachine(vm.getProviderVirtualMachineId());
            vm.setRootUser(username);
            vm.setRootPassword(password);
            return vm;
        }
        finally {
            if( logger.isTraceEnabled() ) {
                logger.trace("EXIT: " + AzureVM.class.getName() + ".launch()");
            }
        }
    }

    private void DeleteHostedService(String hostName) throws InternalException {
        String resourceDir = HOSTED_SERVICES + "/" + hostName;
        long timeout = System.currentTimeMillis() + (CalendarWrapper.MINUTE * 10L);
        while( timeout > System.currentTimeMillis() ) {
            try{
                if( logger.isInfoEnabled() ) {
                    logger.info("Deleting hosted service " + hostName);
                }
                AzureMethod method = new AzureMethod(getProvider());
                method.invoke("DELETE", getProvider().getContext().getAccountNumber(), resourceDir, "");
                break;
            }
            catch( CloudException err ) {
                logger.error("Unable to delete hosted service for " + hostName + ": " + err.getMessage());
                logger.error("Retrying...");
                try { Thread.sleep(30000L); }
                catch( InterruptedException ignore ) { }
                continue;
            }
        }
    }

    private String CreateDeployment(VMLaunchOptions options, String storageEndpoint, AzureMachineImage image, String label, String hostName, String deploymentSlot, Subnet subnet, String vlanName, String password) throws CloudException, InternalException {
        DeploymentModel deploymentModel = new DeploymentModel();
        deploymentModel.setName(hostName);
        deploymentModel.setDeploymentSlot(deploymentSlot);
        deploymentModel.setLabel(label);

        DeploymentModel.RoleModel roleModel = new DeploymentModel.RoleModel();
        roleModel.setRoleName(hostName);
        roleModel.setRoleType("PersistentVMRole");

        ArrayList<ConfigurationSetModel> configurations = new ArrayList<ConfigurationSetModel>();
        if (image.getPlatform().isWindows())
        {
            ConfigurationSetModel windowsConfigurationSetModel = new ConfigurationSetModel();
            windowsConfigurationSetModel.setConfigurationSetType("WindowsProvisioningConfiguration");
            windowsConfigurationSetModel.setType("WindowsProvisioningConfigurationSet");
            windowsConfigurationSetModel.setComputerName(hostName);
            windowsConfigurationSetModel.setAdminPassword(password);
            windowsConfigurationSetModel.setEnableAutomaticUpdates("true");
            windowsConfigurationSetModel.setTimeZone("UTC");
            windowsConfigurationSetModel.setAdminUsername((options.getBootstrapUser() == null || options.getBootstrapUser().trim().length() == 0 || options.getBootstrapUser().equalsIgnoreCase("root") || options.getBootstrapUser().equalsIgnoreCase("admin") || options.getBootstrapUser().equalsIgnoreCase("administrator") ? "dasein" : options.getBootstrapUser()));
            if(options.getUserData() != null && !options.getUserData().equals(""))windowsConfigurationSetModel.setCustomData(new String(Base64.encodeBase64(options.getUserData().getBytes())));
            configurations.add(windowsConfigurationSetModel);
        }
        else
        {
            ConfigurationSetModel unixConfigurationSetModel = new ConfigurationSetModel();
            unixConfigurationSetModel.setConfigurationSetType("LinuxProvisioningConfiguration");
            unixConfigurationSetModel.setType("LinuxProvisioningConfigurationSet");
            unixConfigurationSetModel.setHostName(hostName);
            unixConfigurationSetModel.setUserName((options.getBootstrapUser() == null || options.getBootstrapUser().trim().length() == 0 || options.getBootstrapUser().equals("root") ? "dasein" : options.getBootstrapUser()));
            unixConfigurationSetModel.setUserPassword(password);
            unixConfigurationSetModel.setDisableSshPasswordAuthentication("false");
            if(options.getUserData() != null && !options.getUserData().equals(""))unixConfigurationSetModel.setCustomData(new String(Base64.encodeBase64(options.getUserData().getBytes())));
            configurations.add(unixConfigurationSetModel);

        }


        ConfigurationSetModel networkConfigurationSetModel = new ConfigurationSetModel();
        networkConfigurationSetModel.setConfigurationSetType("NetworkConfiguration");
        ArrayList<ConfigurationSetModel.InputEndpointModel> inputEndpointModels = new ArrayList<ConfigurationSetModel.InputEndpointModel>();
        if(image.getPlatform().isWindows())
        {
            ConfigurationSetModel.InputEndpointModel inputEndpointModel = new ConfigurationSetModel.InputEndpointModel();
            inputEndpointModel.setLocalPort("3389");
            inputEndpointModel.setName("RemoteDesktop");
            inputEndpointModel.setPort("58622");
            inputEndpointModel.setProtocol("TCP");
            inputEndpointModels.add(inputEndpointModel);
        }
        else
        {
            ConfigurationSetModel.InputEndpointModel inputEndpointModel = new ConfigurationSetModel.InputEndpointModel();
            inputEndpointModel.setLocalPort("22");
            inputEndpointModel.setName("SSH");
            inputEndpointModel.setPort("22");
            inputEndpointModel.setProtocol("TCP");
            inputEndpointModels.add(inputEndpointModel);
        }
        networkConfigurationSetModel.setInputEndpoints(inputEndpointModels);
        if(subnet != null)
        {
            ArrayList<String> subnets = new ArrayList<String>();
            subnets.add(subnet.getName());
            networkConfigurationSetModel.setSubnetNames(subnets);
        }
        configurations.add(networkConfigurationSetModel);

        roleModel.setConfigurationsSets(configurations);
        if(image.getAzureImageType().equalsIgnoreCase("osimage"))
        {
            DeploymentModel.OSVirtualHardDiskModel osVirtualHardDiskModel = new DeploymentModel.OSVirtualHardDiskModel();
            osVirtualHardDiskModel.setHostCaching("ReadWrite");
            osVirtualHardDiskModel.setDiskLabel("OS");
            String vhdFileName = String.format("%s-%s-%s-%s.vhd", hostName, hostName, hostName, new SimpleDateFormat("yyyyMMddHHmmss").format(new Date()));
            osVirtualHardDiskModel.setMediaLink(storageEndpoint + "vhds/" + vhdFileName);
            osVirtualHardDiskModel.setSourceImageName(options.getMachineImageId());
            roleModel.setOsVirtualDisk(osVirtualHardDiskModel);
        }
        else if(image.getAzureImageType().equalsIgnoreCase("vmimage"))
        {
            roleModel.setVmImageName(image.getProviderMachineImageId());
        }
        roleModel.setRoleSize(options.getStandardProductId());

        ArrayList<DeploymentModel.RoleModel> roles = new ArrayList<DeploymentModel.RoleModel>();
        roles.add(roleModel);
        deploymentModel.setRoles(roles);

        if(options.getVlanId() != null)
        {
            deploymentModel.setVirtualNetworkName(vlanName);
        }

        try {
            AzureMethod method = new AzureMethod(getProvider());
            return method.post(HOSTED_SERVICES + "/" + hostName + "/deployments", deploymentModel);
        } catch (JAXBException e) {
            logger.error(e.getMessage());
            throw new CloudException(e);
        }
    }

    private void CreateHostedService(String description, String regionId,String label, String hostName, String affinityGroupId) throws CloudException, InternalException {
        CreateHostedServiceModel createHostedServiceModel = new CreateHostedServiceModel();
        createHostedServiceModel.setServiceName(hostName);
        createHostedServiceModel.setLabel(label);
        createHostedServiceModel.setDescription(description);
        if(affinityGroupId != null) {
            createHostedServiceModel.setAffinityGroup(affinityGroupId);
        } else {
            createHostedServiceModel.setLocation(regionId);
        }

        try {
            AzureMethod method = new AzureMethod(getProvider());
            String requestId = method.post(HOSTED_SERVICES, createHostedServiceModel);
            if (requestId != null) {
                AzureOperationStatus operationStatus = method.get(AzureOperationStatus.class, "/operations/" + requestId);
                while(operationStatus.getStatus().equalsIgnoreCase("inprogress")) {
                    try {
                        Thread.sleep(15000L);
                    }catch (InterruptedException ignored){}
                    operationStatus = method.get(AzureOperationStatus.class, "/operations/"+ requestId);
                }

                if(operationStatus.getStatus().equalsIgnoreCase("failed")) {
                    String errorMessage = "An error occurred while trying to launch the virtual machine. Create hosted service failed.";
                    if(operationStatus.getError() != null) {
                        errorMessage = errorMessage + String.format("%s reason: %s", operationStatus.getError().getCode(), operationStatus.getError().getMessage());
                        if(errorMessage.contains("ConflictError") ||  errorMessage.contains("409")){
                            throw new CloudException(CloudErrorType.GENERAL, 409, operationStatus.getError().getCode(), errorMessage);
                        }
                    }
                    throw new CloudException(errorMessage);
                }
            }
        } catch (JAXBException e) {
            logger.error(e.getMessage());
            throw new CloudException(e);
        }
    }

    @Override
    public @Nonnull Iterable<String> listFirewalls(@Nonnull String vmId) throws InternalException, CloudException {
        return Collections.emptyList();
    }

    @Override
    public @Nonnull Iterable<VirtualMachineProduct> listProducts(@Nullable VirtualMachineProductFilterOptions options, @Nonnull Architecture architecture) throws InternalException, CloudException {
        APITrace.begin(getProvider(), "listVMProducts");
        try {
            Cache<VirtualMachineProduct> cache = Cache.getInstance(getProvider(), "products" + architecture.name(), VirtualMachineProduct.class, CacheLevel.REGION, new TimePeriod<Day>(1, TimePeriod.DAY));
            Iterable<VirtualMachineProduct> products = cache.get(getContext());

            if( products == null ) {
                List<VirtualMachineProduct> list = new ArrayList<VirtualMachineProduct>();

                try {
                    String resource = ((Azure)getProvider()).getVMProductsResource();
                    InputStream input = AzureVM.class.getResourceAsStream(resource);

                    if( input != null ) {
                        BufferedReader reader = new BufferedReader(new InputStreamReader(input));
                        StringBuilder json = new StringBuilder();
                        String line;

                        while( (line = reader.readLine()) != null ) {
                            json.append(line);
                            json.append("\n");
                        }
                        JSONArray arr = new JSONArray(json.toString());
                        JSONObject toCache = null;

                        for( int i=0; i<arr.length(); i++ ) {
                            JSONObject productSet = arr.getJSONObject(i);
                            String cloud, provider;

                            if( productSet.has("cloud") ) {
                                cloud = productSet.getString("cloud");
                            }
                            else {
                                continue;
                            }
                            if( productSet.has("provider") ) {
                                provider = productSet.getString("provider");
                            }
                            else {
                                continue;
                            }
                            if( !productSet.has("products") ) {
                                continue;
                            }
                            if( toCache == null || (getProvider().equals("default") && cloud.equals("default")) ) {
                                toCache = productSet;
                            }
                            if( provider.equalsIgnoreCase(getProvider().getProviderName()) && cloud.equalsIgnoreCase(getProvider().getCloudName()) ) {
                                toCache = productSet;
                                break;
                            }
                        }
                        if( toCache == null ) {
                            logger.warn("No products were defined");
                            return Collections.emptyList();
                        }
                        JSONArray plist = toCache.getJSONArray("products");

                        for( int i=0; i<plist.length(); i++ ) {
                            JSONObject product = plist.getJSONObject(i);
                            boolean supported = false;

                            if( product.has("architectures") ) {
                                JSONArray architectures = product.getJSONArray("architectures");

                                for( int j=0; j<architectures.length(); j++ ) {
                                    String a = architectures.getString(j);

                                    if( architecture.name().equals(a) ) {
                                        supported = true;
                                        break;
                                    }
                                }
                            }
                            if( !supported ) {
                                continue;
                            }
                            if( product.has("excludesRegions") ) {
                                JSONArray regions = product.getJSONArray("excludesRegions");

                                for( int j=0; j<regions.length(); j++ ) {
                                    String r = regions.getString(j);

                                    if( r.equals(getContext().getRegionId()) ) {
                                        supported = false;
                                        break;
                                    }
                                }
                            }
                            if( !supported ) {
                                continue;
                            }
                            VirtualMachineProduct prd = toProduct(product);

                            if( prd != null ) {
                                if( options != null) {
                                    // Filter supplied, add matches only.
                                    if( options.matches(prd) ) {
                                        list.add(prd);
                                    }
                                }
                                else {
                                    // No filter supplied, add all survived.
                                    list.add(prd);
                                }
                            }
                        }
                    }
                    else {
                        logger.warn("No standard products resource exists for " + resource);
                    }

                    products = list;
                    cache.put(getContext(), products);
                }
                catch( IOException e ) {
                    throw new InternalException(e);
                }
                catch( JSONException e ) {
                    throw new InternalException(e);
                }
            }
            return products;
        }
        finally {
            APITrace.end();
        }
    }

    @Nonnull
    @Override
    public Iterable<ResourceStatus> listVirtualMachineStatus() throws InternalException, CloudException {
        ProviderContext ctx = getProvider().getContext();

        if( ctx == null ) {
            throw new AzureConfigException("No context was specified for this request");
        }
        AzureMethod method = new AzureMethod(getProvider());

        Document doc = method.getAsXML(ctx.getAccountNumber(), HOSTED_SERVICES);

        if( doc == null ) {
            return Collections.emptyList();
        }
        NodeList entries = doc.getElementsByTagName("HostedService");
        ArrayList<ResourceStatus> status = new ArrayList<ResourceStatus>();

        for( int i=0; i<entries.getLength(); i++ ) {
            parseHostedServiceForStatus(ctx, entries.item(i), null, status);
        }
        return status;
    }

    @Override
    public @Nonnull Iterable<VirtualMachine> listVirtualMachines() throws InternalException, CloudException {
        ProviderContext ctx = getProvider().getContext();

        if( ctx == null ) {
            throw new AzureConfigException("No context was specified for this request");
        }
        AzureMethod method = new AzureMethod(getProvider());

        Document doc = method.getAsXML(ctx.getAccountNumber(), HOSTED_SERVICES);

        if( doc == null ) {
            return Collections.emptyList();
        }
        NodeList entries = doc.getElementsByTagName("HostedService");
        ArrayList<VirtualMachine> vms = new ArrayList<VirtualMachine>();

        for( int i=0; i<entries.getLength(); i++ ) {
            parseHostedService(ctx, entries.item(i), null, vms);
        }
        return vms;
    }

    @Nonnull
    @Override
    public Iterable<VirtualMachine> listVirtualMachines(@Nullable VMFilterOptions vmFilterOptions) throws InternalException, CloudException {
        Iterable<VirtualMachine> vms = listVirtualMachines();
        ArrayList<VirtualMachine> list = new ArrayList<VirtualMachine>();
        for (VirtualMachine vm : vms) {
            if (vm.getName().matches(vmFilterOptions.getRegex())) {
                list.add(vm);
            }
        }
        return list;
    }

    private void parseDeployment(@Nonnull ProviderContext ctx, @Nonnull String regionId, @Nonnull String serviceName, @Nonnull Node node, @Nonnull List<VirtualMachine> virtualMachines) {
        ArrayList<VirtualMachine> list = new ArrayList<VirtualMachine>();
        NodeList attributes = node.getChildNodes();
        String deploymentSlot = null;
        String deploymentId = null;
        String dnsName = null;
        String vmRoleName = null;
        String imageId = null;
        String vmImageId = null;
        String diskOS = null;
        String mediaLink = null;
        String vlan = null;
        String subnetName = null;
        boolean isLocked = false;
        for( int i=0; i<attributes.getLength(); i++ ) {
            Node attribute = attributes.item(i);

            if( attribute.getNodeType() == Node.TEXT_NODE) {
                continue;
            }
            if( attribute.getNodeName().equalsIgnoreCase("deploymentslot") && attribute.hasChildNodes() ) {
                deploymentSlot = attribute.getFirstChild().getNodeValue().trim();
            }
            else if( attribute.getNodeName().equalsIgnoreCase("privateid") && attribute.hasChildNodes() ) {
                deploymentId = attribute.getFirstChild().getNodeValue().trim();
            }
            else if (attribute.getNodeName().equalsIgnoreCase("locked") && attribute.hasChildNodes()) {
                if(attribute.getFirstChild().getNodeValue().trim().equalsIgnoreCase("true")){
                    isLocked = true;
                }
            }
            else if( attribute.getNodeName().equalsIgnoreCase("url") && attribute.hasChildNodes() ) {
                try {
                    URI u = new URI(attribute.getFirstChild().getNodeValue().trim());

                    dnsName = u.getHost();
                }
                catch( URISyntaxException e ) {
                    // ignore
                }
            }
            else if( attribute.getNodeName().equalsIgnoreCase("roleinstancelist") && attribute.hasChildNodes() ) {
                NodeList roleInstances = attribute.getChildNodes();

                for( int j=0; j<roleInstances.getLength(); j++ ) {
                    Node roleInstance = roleInstances.item(j);

                    if(roleInstance.getNodeType() == Node.TEXT_NODE) {
                        continue;
                    }
                    if( roleInstance.getNodeName().equalsIgnoreCase("roleinstance") && roleInstance.hasChildNodes() ) {
                        VirtualMachine role = new VirtualMachine();

                        role.setArchitecture(Architecture.I64);
                        role.setClonable(false);
                        role.setCurrentState(VmState.TERMINATED);
                        role.setImagable(false);
                        role.setPersistent(true);
                        role.setPlatform(Platform.UNKNOWN);
                        role.setProviderOwnerId(ctx.getAccountNumber());
                        role.setProviderRegionId(regionId);
                        role.setProviderDataCenterId(regionId);

                        NodeList roleAttributes = roleInstance.getChildNodes();

                        for( int l=0; l<roleAttributes.getLength(); l++ ) {
                            Node roleAttribute = roleAttributes.item(l);

                            if( roleAttribute.getNodeType() == Node.TEXT_NODE ) {
                                continue;
                            }
                            if( roleAttribute.getNodeName().equalsIgnoreCase("RoleName") && roleAttribute.hasChildNodes() ) {
                                String vmId  = roleAttribute.getFirstChild().getNodeValue().trim();

                                role.setProviderVirtualMachineId(serviceName + ":" + vmId);
                                role.setName(vmId);
                            }
                            else if( roleAttribute.getNodeName().equalsIgnoreCase("instancesize") && roleAttribute.hasChildNodes()) {
                                role.setProductId(roleAttribute.getFirstChild().getNodeValue().trim());
                            }
                            else if( roleAttribute.getNodeName().equalsIgnoreCase("instanceupgradedomain") && roleAttribute.hasChildNodes()) {
                                role.setTag("UpgradeDomain", roleAttribute.getFirstChild().getNodeValue().trim());
                            }
                            else if( roleAttribute.getNodeName().equalsIgnoreCase("instanceerrorcode") && roleAttribute.hasChildNodes() ) {
                                role.setTag("ErrorCode", roleAttribute.getFirstChild().getNodeValue().trim());
                            }
                            else if( roleAttribute.getNodeName().equalsIgnoreCase("instancefaultdomain") && roleAttribute.hasChildNodes() ) {
                                role.setTag("FaultDomain", roleAttribute.getFirstChild().getNodeValue().trim());
                            }
                            else if( roleAttribute.getNodeName().equalsIgnoreCase("fqdn") && roleAttribute.hasChildNodes()) {
                                role.setPrivateDnsAddress(roleAttribute.getFirstChild().getNodeValue().trim());
                            }
                            else if( roleAttribute.getNodeName().equalsIgnoreCase("ipaddress") && roleAttribute.hasChildNodes()) {
                                role.setPrivateAddresses(new RawAddress[]{new RawAddress(roleAttribute.getFirstChild().getNodeValue().trim())});
                            }
                            else if( roleAttribute.getNodeName().equalsIgnoreCase("instanceendpoints") && roleAttribute.hasChildNodes() ) {
                                NodeList endpoints = roleAttribute.getChildNodes();

                                for( int m=0; m<endpoints.getLength(); m++ ) {
                                    Node endpoint = endpoints.item(m);

                                    if( endpoint.hasChildNodes() ) {
                                        NodeList ea = endpoint.getChildNodes();

                                        for( int n=0; n<ea.getLength(); n++ ) {
                                            Node a = ea.item(n);

                                            if( a.getNodeName().equalsIgnoreCase("vip") && a.hasChildNodes() ) {
                                                String addr = a.getFirstChild().getNodeValue().trim();
                                                RawAddress[] ips = role.getPublicAddresses();

                                                if( ips == null || ips.length < 1 ) {
                                                    role.setPublicAddresses(new RawAddress[] {new RawAddress(addr)});
                                                }
                                                else {
                                                    boolean found = false;

                                                    for( RawAddress ip : ips ) {
                                                        if( ip.getIpAddress().equals(addr) ) {
                                                            found = true;
                                                            break;
                                                        }
                                                    }
                                                    if( !found ) {
                                                        RawAddress[] tmp = new RawAddress[ips.length + 1];

                                                        System.arraycopy(ips, 0, tmp, 0, ips.length);
                                                        tmp[tmp.length-1] = new RawAddress(addr);
                                                        role.setPublicAddresses(tmp);
                                                    }
                                                }
                                            }
                                        }
                                    }
                                }
                            }
                            else if( roleAttribute.getNodeName().equalsIgnoreCase("PowerState") && roleAttribute.hasChildNodes() ) {
                                String powerStatus = roleAttribute.getFirstChild().getNodeValue().trim();

                                if( "Started".equalsIgnoreCase(powerStatus)){
                                    role.setCurrentState(VmState.RUNNING);
                                }
                                else if( "Stopped".equalsIgnoreCase(powerStatus)){
                                    role.setCurrentState(VmState.STOPPED);
                                    role.setImagable(true);
                                }
                                else if( "Stopping".equalsIgnoreCase(powerStatus)){
                                    role.setCurrentState(VmState.STOPPING);
                                }
                                else if( "Starting".equalsIgnoreCase(powerStatus)){
                                    role.setCurrentState(VmState.PENDING);
                                }
                                else {
                                    logger.warn("DEBUG: Unknown Azure status: " + powerStatus);
                                }
                            }
                        }
                        if( role.getProviderVirtualMachineId() == null ) {
                            continue;
                        }
                        if( role.getName() == null ) {
                            role.setName(role.getProviderVirtualMachineId());
                        }
                        if( role.getDescription() == null ) {
                            role.setDescription(role.getName());
                        }
                        if( role.getPlatform().equals(Platform.UNKNOWN) ) {
                            String descriptor = (role.getProviderVirtualMachineId() + " " + role.getName() + " " + role.getDescription() + " " + role.getProviderMachineImageId()).replaceAll("_", " ");

                            role.setPlatform(Platform.guess(descriptor));
                        }
                        else if( role.getPlatform().equals(Platform.UNIX) ) {
                            String descriptor = (role.getProviderVirtualMachineId() + " " + role.getName() + " " + role.getDescription() + " " + role.getProviderMachineImageId()).replaceAll("_", " ");
                            Platform p = Platform.guess(descriptor);

                            if( p.isUnix() ) {
                                role.setPlatform(p);
                            }
                        }
                        list.add(role);
                    }
                }
            }
            //Contain the information about disk and firewall;
            else if( attribute.getNodeName().equalsIgnoreCase("rolelist") && attribute.hasChildNodes() ) {
                NodeList roles = attribute.getChildNodes();

                for( int k=0; k<roles.getLength(); k++ ) {
                    Node role = roles.item(k);

                    if( role.getNodeName().equalsIgnoreCase("role") && role.hasChildNodes() ) {
                        if( role.hasAttributes() ) {
                            Node n = role.getAttributes().getNamedItem("i:type");

                            if( n != null ) {
                                String val = n.getNodeValue();

                                if( !"PersistentVMRole".equalsIgnoreCase(val) ) {
                                    continue;
                                }
                            }
                        }
                        NodeList roleAttributes = role.getChildNodes();

                        for( int l=0; l<roleAttributes.getLength(); l++ ) {
                            Node roleAttribute = roleAttributes.item(l);

                            if( roleAttribute.getNodeType() == Node.TEXT_NODE ) {
                                continue;
                            }
                            if( roleAttribute.getNodeName().equalsIgnoreCase("osvirtualharddisk") && roleAttribute.hasChildNodes() ) {
                                NodeList diskAttributes = roleAttribute.getChildNodes();

                                for( int m=0; m<diskAttributes.getLength(); m++ ) {
                                    Node diskAttribute = diskAttributes.item(m);

                                    if( diskAttribute.getNodeName().equalsIgnoreCase("SourceImageName") && diskAttribute.hasChildNodes() ) {
                                        imageId = diskAttribute.getFirstChild().getNodeValue().trim();
                                    }
                                    else if( diskAttribute.getNodeName().equalsIgnoreCase("medialink") && diskAttribute.hasChildNodes() ) {
                                        mediaLink = diskAttribute.getFirstChild().getNodeValue().trim();
                                    }
                                    else if( diskAttribute.getNodeName().equalsIgnoreCase("OS") && diskAttribute.hasChildNodes() ) {
                                        diskOS = diskAttribute.getFirstChild().getNodeValue().trim();
                                    }
                                }
                            }
                            else if( roleAttribute.getNodeName().equalsIgnoreCase("RoleName") && roleAttribute.hasChildNodes() ) {
                                vmRoleName = roleAttribute.getFirstChild().getNodeValue().trim();
                            }
                            else if( roleAttribute.getNodeName().equalsIgnoreCase("VMImageName") && roleAttribute.hasChildNodes()) {
                                vmImageId = roleAttribute.getFirstChild().getNodeValue().trim();
                            }
                            else if( roleAttribute.getNodeName().equalsIgnoreCase("ConfigurationSets") && roleAttribute.hasChildNodes() ) {
                                NodeList configs = ((Element) roleAttribute).getElementsByTagName("ConfigurationSet");

                                for (int n = 0; n<configs.getLength();n++) {
                                    boolean foundNetConfig = false;
                                    Node config = configs.item(n);

                                    if( config.hasAttributes() ) {
                                        Node c = config.getAttributes().getNamedItem("i:type");

                                        if( c != null ) {
                                            String val = c.getNodeValue();

                                            if( !"NetworkConfigurationSet".equalsIgnoreCase(val) ) {
                                                continue;
                                            }
                                        }
                                    }

                                    if (config.hasChildNodes()) {
                                        NodeList configAttribs = config.getChildNodes();

                                        for (int o = 0; o<configAttribs.getLength();o++) {
                                            Node attrib = configAttribs.item(o);
                                            if (attrib.getNodeName().equalsIgnoreCase("SubnetNames")&& attrib.hasChildNodes()) {
                                                NodeList subnets = attrib.getChildNodes();

                                                for (int p=0;p<subnets.getLength();p++) {
                                                    Node subnet = subnets.item(p);
                                                    if (subnet.getNodeName().equalsIgnoreCase("SubnetName") && subnet.hasChildNodes()) {
                                                        subnetName = subnet.getFirstChild().getNodeValue().trim();
                                                    }
                                                }
                                            }
                                        }
                                    }
                                }
                            }
                        }
                    }
                }
            }
            else if (attribute.getNodeName().equalsIgnoreCase("virtualnetworkname") && attribute.hasChildNodes() ) {
                vlan = attribute.getFirstChild().getNodeValue().trim();
            }
        }
        if( vmRoleName != null ) {
            for( VirtualMachine vm : list ) {
                if( deploymentSlot != null ) {
                    vm.setTag("environment", deploymentSlot);
                }
                if( deploymentId != null ) {
                    vm.setTag("deploymentId", deploymentId);
                }
                if( dnsName != null ) {
                    vm.setPublicDnsAddress(dnsName);
                }
                if(vmImageId != null) {
                    vm.setProviderMachineImageId(vmImageId);
                    vm.setPlatform(Platform.guess(diskOS));
                } else if( imageId != null ) {
                    Platform fallback = vm.getPlatform();

                    vm.setProviderMachineImageId(imageId);
                    vm.setPlatform(Platform.guess(vm.getProviderMachineImageId()));
                    if( vm.getPlatform().equals(Platform.UNKNOWN) ) {
                        try {
                            MachineImage img = getProvider().getComputeServices().getImageSupport().getMachineImage(vm.getProviderMachineImageId());

                            if( img != null ) {
                                vm.setPlatform(img.getPlatform());
                            }
                        }
                        catch( Throwable t ) {
                            logger.warn("Error loading machine image: " + t.getMessage());
                        }
                        if( vm.getPlatform().equals(Platform.UNKNOWN) ) {
                            vm.setPlatform(fallback);
                        }
                    }
                }

                if (vlan != null) {
                    String providerVlanId = null;

                    try {
                        providerVlanId = getProvider().getNetworkServices().getVlanSupport().getVlan(vlan).getProviderVlanId();
                        vm.setProviderVlanId(providerVlanId);
                    }
                    catch (CloudException e) {
                        logger.error("Error getting vlan id for vlan "+vlan);
                        continue;
                    }
                    catch (InternalException ie){
                        logger.error("Error getting vlan id for vlan "+vlan);
                        continue;
                    }

                    if (subnetName != null) {
                        vm.setProviderSubnetId(subnetName + "_" + providerVlanId);
                    }
                }

                String[] parts = vm.getProviderVirtualMachineId().split(":");
                String sName, deploymentName, roleName;

                if (parts.length == 3)    {
                    sName = parts[0];
                    deploymentName = parts[1];
                    roleName= parts[2];
                }
                else if( parts.length == 2 ) {
                    sName = parts[0];
                    deploymentName = parts[1];
                    roleName = deploymentName;
                }
                else {
                    sName = serviceName;
                    deploymentName = serviceName;
                    roleName = serviceName;
                }
                vm.setTag("serviceName", sName);
                vm.setTag("deploymentName", deploymentName);
                vm.setTag("roleName", roleName);
                if(isLocked) {
                    vm.setTag("locked", String.valueOf(isLocked));
                }
                if( mediaLink != null ) {
                    vm.setTag("mediaLink", mediaLink);
                }
                virtualMachines.add(vm);
            }
        }
    }

    private void parseStatus(@Nonnull ProviderContext ctx, @Nonnull String regionId, @Nonnull String serviceName, @Nonnull Node node, @Nonnull List<ResourceStatus> status) {
        ArrayList<ResourceStatus> list = new ArrayList<ResourceStatus>();
        NodeList attributes = node.getChildNodes();
        String id = "";
        ResourceStatus s = null;

        for( int i=0; i<attributes.getLength(); i++ ) {
            Node attribute = attributes.item(i);

            if( attribute.getNodeType() == Node.TEXT_NODE) {
                continue;
            }
            if( attribute.getNodeName().equalsIgnoreCase("roleinstancelist") && attribute.hasChildNodes() ) {
                NodeList roleInstances = attribute.getChildNodes();

                for( int j=0; j<roleInstances.getLength(); j++ ) {
                    Node roleInstance = roleInstances.item(j);

                    if(roleInstance.getNodeType() == Node.TEXT_NODE) {
                        continue;
                    }
                    if( roleInstance.getNodeName().equalsIgnoreCase("roleinstance") && roleInstance.hasChildNodes() ) {
                        NodeList roleAttributes = roleInstance.getChildNodes();

                        for( int l=0; l<roleAttributes.getLength(); l++ ) {
                            Node roleAttribute = roleAttributes.item(l);

                            if( roleAttribute.getNodeType() == Node.TEXT_NODE ) {
                                continue;
                            }
                            if( roleAttribute.getNodeName().equalsIgnoreCase("RoleName") && roleAttribute.hasChildNodes() ) {
                                String vmId  = roleAttribute.getFirstChild().getNodeValue().trim();

                                id = serviceName + ":" + vmId;
                            }
                            else if( roleAttribute.getNodeName().equalsIgnoreCase("PowerState") && roleAttribute.hasChildNodes() ) {
                                String powerStatus = roleAttribute.getFirstChild().getNodeValue().trim();

                                if( "Started".equalsIgnoreCase(powerStatus)){
                                     s = new ResourceStatus(id, VmState.RUNNING);
                                }
                                else if( "Stopped".equalsIgnoreCase(powerStatus)){
                                     s = new ResourceStatus(id, VmState.STOPPED);
                                }
                                else if( "Stopping".equalsIgnoreCase(powerStatus)){
                                     s = new ResourceStatus(id, VmState.STOPPING);
                                }
                                else if( "Starting".equalsIgnoreCase(powerStatus)){
                                     s = new ResourceStatus(id, VmState.PENDING);
                                }
                                else {
                                    logger.warn("DEBUG: Unknown Azure status: " + powerStatus);
                                }
                            }
                        }
                        if( id == null ) {
                            continue;
                        }

                        if (s != null) {
                            list.add(s);
                            s = null;
                        }
                    }
                }
            }
        }
        for (ResourceStatus rs : list) {
            status.add(rs);
        }
    }

    private void parseHostedService(@Nonnull ProviderContext ctx, @Nonnull Node entry, @Nullable String serviceName, @Nonnull List<VirtualMachine> virtualMachines) throws CloudException, InternalException {
        String regionId = ctx.getRegionId();

        if( regionId == null ) {
            throw new AzureConfigException("No region ID was specified for this request");
        }

        NodeList attributes = entry.getChildNodes();
        String uri = null;
        long created = 0L;
        String service = null;

        boolean mediaLocationFound = false;
        DataCenter dc = null;

        for( int i=0; i<attributes.getLength(); i++ ) {
            Node attribute = attributes.item(i);

            if(attribute.getNodeType() == Node.TEXT_NODE) {
                continue;
            }
            if( attribute.getNodeName().equalsIgnoreCase("url") && attribute.hasChildNodes() ) {
                uri = attribute.getFirstChild().getNodeValue().trim();
            }
            else if( attribute.getNodeName().equalsIgnoreCase("servicename") && attribute.hasChildNodes() ) {
                service = attribute.getFirstChild().getNodeValue().trim();
                if( serviceName != null && !service.equals(serviceName) ) {
                    return;
                }
            }
            else if( attribute.getNodeName().equalsIgnoreCase("hostedserviceproperties") && attribute.hasChildNodes() ) {
                NodeList properties = attribute.getChildNodes();

                for( int j=0; j<properties.getLength(); j++ ) {
                    Node property = properties.item(j);

                    if(property.getNodeType() == Node.TEXT_NODE) {
                        continue;
                    }
                    if( property.getNodeName().equalsIgnoreCase("AffinityGroup") && property.hasChildNodes() ) {
                        //get the region for this affinity group
                        String affinityGroup = property.getFirstChild().getNodeValue().trim();
                        if (affinityGroup != null && !affinityGroup.equals("")) {
                            AffinityGroup affinityGroupModel = getProvider().getComputeServices().getAffinityGroupSupport().get(affinityGroup);
                            if(affinityGroupModel == null)
                                return;

                            dc = getProvider().getDataCenterServices().getDataCenter(affinityGroupModel.getDataCenterId());
                            if (dc != null && dc.getRegionId().equals(regionId)) {
                                mediaLocationFound = true;
                            }
                            else {
                                // not correct region/datacenter
                                return;
                            }
                        }
                    }
                    else if( property.getNodeName().equalsIgnoreCase("location") && property.hasChildNodes() ) {
                        if( !mediaLocationFound && !regionId.equals(property.getFirstChild().getNodeValue().trim()) ) {
                            return;
                        }

                    }
                    else if( property.getNodeName().equalsIgnoreCase("datecreated") && property.hasChildNodes() ) {
                        created = getProvider().parseTimestamp(property.getFirstChild().getNodeValue().trim());
                    }
                }
            }
        }
        if( uri == null || service == null ) {
            return;
        }

        AzureMethod method = new AzureMethod(getProvider());

        //dmayne 20130416: get the deployment names for each hosted service so we can then extract the detail
        String deployURL = HOSTED_SERVICES + "/"+ service+"?embed-detail=true";
        Document deployDoc = method.getAsXML(ctx.getAccountNumber(), deployURL);

        if (deployDoc == null) {
            return;
        }
        NodeList deployments = deployDoc.getElementsByTagName("Deployments");
        for (int i = 0; i < deployments.getLength(); i++) {
            Node deployNode = deployments.item(i);
            NodeList deployAttributes = deployNode.getChildNodes();

            String deploymentName = "";
            for (int j = 0; j<deployAttributes.getLength(); j++) {
                Node deployment = deployAttributes.item(j);

                if(deployment.getNodeType() == Node.TEXT_NODE) {
                    continue;
                }

                if( deployment.getNodeName().equalsIgnoreCase("Deployment") && deployment.hasChildNodes() ) {
                    NodeList dAttribs = deployment.getChildNodes();
                    for (int k = 0; k<dAttribs.getLength(); k++) {
                        Node mynode = dAttribs.item(k);

                        if ( mynode.getNodeName().equalsIgnoreCase("name") && mynode.hasChildNodes() ) {
                            deploymentName = mynode.getFirstChild().getNodeValue().trim();

                            parseDeployment(ctx, regionId, service+":"+deploymentName, deployment, virtualMachines);
                            for (VirtualMachine vm : virtualMachines) {
                                if (vm.getCreationTimestamp() < 1L) {
                                    vm.setCreationTimestamp(created);
                                }
                                if (dc != null) {
                                    vm.setProviderDataCenterId(dc.getProviderDataCenterId());
                                }
                                else {
                                    Collection<DataCenter> dcs = getProvider().getDataCenterServices().listDataCenters(regionId);
                                    vm.setProviderDataCenterId(dcs.iterator().next().getProviderDataCenterId());
                                }
                            }
                        }
                    }
                }
            }
        }
    }

    private void parseHostedServiceForStatus(@Nonnull ProviderContext ctx, @Nonnull Node entry, @Nullable String serviceName, @Nonnull List<ResourceStatus> status) throws CloudException, InternalException {
        String regionId = ctx.getRegionId();

        if( regionId == null ) {
            throw new AzureConfigException("No region ID was specified for this request");
        }

        NodeList attributes = entry.getChildNodes();
        String uri = null;
        String service = null;

        for( int i=0; i<attributes.getLength(); i++ ) {
            Node attribute = attributes.item(i);

            if(attribute.getNodeType() == Node.TEXT_NODE) {
                continue;
            }
            if( attribute.getNodeName().equalsIgnoreCase("url") && attribute.hasChildNodes() ) {
                uri = attribute.getFirstChild().getNodeValue().trim();
            }
            else if( attribute.getNodeName().equalsIgnoreCase("servicename") && attribute.hasChildNodes() ) {
                service = attribute.getFirstChild().getNodeValue().trim();
                if( serviceName != null && !service.equals(serviceName) ) {
                    return;
                }
            }
            else if( attribute.getNodeName().equalsIgnoreCase("hostedserviceproperties") && attribute.hasChildNodes() ) {
                NodeList properties = attribute.getChildNodes();

                boolean mediaLocationFound = false;
                for( int j=0; j<properties.getLength(); j++ ) {
                    Node property = properties.item(j);

                    if(property.getNodeType() == Node.TEXT_NODE) {
                        continue;
                    }
                    if( property.getNodeName().equalsIgnoreCase("AffinityGroup") && property.hasChildNodes() ) {
                        //get the region for this affinity group
                        String affinityGroup = property.getFirstChild().getNodeValue().trim();
                        if (affinityGroup != null && !affinityGroup.equals("")) {
                            AffinityGroup affinityGroupModel = getProvider().getComputeServices().getAffinityGroupSupport().get(affinityGroup);
                            if(affinityGroupModel == null)
                                return;

                            DataCenter dc = getProvider().getDataCenterServices().getDataCenter(affinityGroupModel.getDataCenterId());
                            if (dc != null && dc.getRegionId().equals(regionId)) {
                                mediaLocationFound = true;
                            }
                            else {
                                // not correct region/datacenter
                                return;
                            }
                        }
                    }
                    else if( property.getNodeName().equalsIgnoreCase("location") && property.hasChildNodes() ) {
                        if( !mediaLocationFound && !regionId.equals(property.getFirstChild().getNodeValue().trim()) ) {
                            return;
                        }
                    }
                }
            }
        }
        if( uri == null || service == null ) {
            return;
        }

        AzureMethod method = new AzureMethod(getProvider());

        //dmayne 20130416: get the deployment names for each hosted service so we can then extract the detail
        String deployURL = HOSTED_SERVICES + "/"+ service+"?embed-detail=true";
        Document deployDoc = method.getAsXML(ctx.getAccountNumber(), deployURL);

        if (deployDoc == null) {
            return;
        }
        NodeList deployments = deployDoc.getElementsByTagName("Deployments");
        for (int i = 0; i < deployments.getLength(); i++) {
            Node deployNode = deployments.item(i);
            NodeList deployAttributes = deployNode.getChildNodes();

            String deploymentName = "";
            for (int j = 0; j<deployAttributes.getLength(); j++) {
                Node deployment = deployAttributes.item(j);

                if(deployment.getNodeType() == Node.TEXT_NODE) {
                    continue;
                }

                if( deployment.getNodeName().equalsIgnoreCase("Deployment") && deployment.hasChildNodes() ) {
                    NodeList dAttribs = deployment.getChildNodes();
                    for (int k = 0; k<dAttribs.getLength(); k++) {
                        Node mynode = dAttribs.item(k);

                        if ( mynode.getNodeName().equalsIgnoreCase("name") && mynode.hasChildNodes() ) {
                            deploymentName = mynode.getFirstChild().getNodeValue().trim();

                            parseStatus(ctx, regionId, service + ":" + deploymentName, deployment, status);
                        }
                    }
                }
            }
        }
    }

    @Override
    public void reboot(@Nonnull String vmId) throws CloudException, InternalException {
        if(vmId == null)
            throw new InternalException("The id of the Virtual Machine to reboot cannot be null.");

        ProviderContext ctx = getProvider().getContext();

        if( ctx == null ) {
            throw new AzureConfigException("No context was set for this request");
        }
        VirtualMachine vm = getVirtualMachine(vmId);

        if( vm == null ) {
            throw new CloudException("No such virtual machine: " + vmId);
        }
        String resourceUrl = String.format(OPERATIONS_RESOURCES, vm.getTag("serviceName").toString(),
                vm.getTag("deploymentName").toString(), vm.getTag("roleName").toString());
        AzureMethod azureMethod = new AzureMethod(getProvider());

        try
        {
            azureMethod.post(resourceUrl, new Operation.RestartRoleOperation());
        }
        catch (JAXBException e)
        {
            logger.error(e.getMessage());
            throw new InternalException(e);
        }
    }

    @Override
    public void resume(@Nonnull String vmId) throws CloudException, InternalException {
        this.start(vmId);
    }

    @Override
    public void pause(@Nonnull String vmId) throws InternalException, CloudException {
        throw new OperationNotSupportedException("Pause/unpause is not supported in Microsoft Azure");
    }

    @Override
    public void stop(@Nonnull String vmId, boolean force) throws InternalException, CloudException {
        if(vmId == null)
            throw new InternalException("The id of the Virtual Machine to stop cannot be null.");

        ProviderContext ctx = getProvider().getContext();

        if( ctx == null ) {
            throw new AzureConfigException("No context was set for this request");
        }
        VirtualMachine vm = getVirtualMachine(vmId);

        if( vm == null ) {
            throw new CloudException("No such virtual machine: " + vmId);
        }
        String resourceUrl = String.format(OPERATIONS_RESOURCES, vm.getTag("serviceName").toString(),
                vm.getTag("deploymentName").toString(), vm.getTag("roleName").toString());
        AzureMethod azureMethod = new AzureMethod(getProvider());

        Operation.ShutdownRoleOperation shutdownRoleOperation = new Operation.ShutdownRoleOperation();
        shutdownRoleOperation.setPostShutdownAction("Stopped");
        try
        {
            azureMethod.post(resourceUrl, shutdownRoleOperation);
        }
        catch (JAXBException e)
        {
            logger.error(e.getMessage());
            throw new InternalException(e);
        }
    }

    @Override
    public void suspend(@Nonnull String vmId) throws CloudException, InternalException {
        if(vmId == null)
            throw new InternalException("The id of the Virtual Machine to suspend cannot be null.");

        ProviderContext ctx = getProvider().getContext();

        if( ctx == null ) {
            throw new AzureConfigException("No context was set for this request");
        }
        VirtualMachine vm = getVirtualMachine(vmId);

        if( vm == null ) {
            throw new CloudException("No such virtual machine: " + vmId);
        }
        String resourceUrl = String.format(OPERATIONS_RESOURCES, vm.getTag("serviceName").toString(),
                vm.getTag("deploymentName").toString(), vm.getTag("roleName").toString());
        AzureMethod azureMethod = new AzureMethod(getProvider());

        Operation.ShutdownRoleOperation shutdownRoleOperation = new Operation.ShutdownRoleOperation();
        shutdownRoleOperation.setPostShutdownAction("StoppedDeallocated");
        try
        {
            azureMethod.post(resourceUrl, shutdownRoleOperation);
        }
        catch (JAXBException e)
        {
            logger.error(e.getMessage());
            throw new InternalException(e);
        }
    }

    @Override
    public void terminate(@Nonnull String vmId, @Nullable String explanation) throws InternalException, CloudException {
        if( logger.isTraceEnabled() ) {
            logger.trace("ENTER: " + AzureVM.class.getName() + ".terminate()");
        }
        try {
            if(vmId == null)
                throw new InternalException("The id of the Virtual Machine to terminate cannot be null.");

            ProviderContext ctx = getProvider().getContext();

            if( ctx == null ) {
                throw new AzureConfigException("No context was set for this request");
            }

            waitForVMTerminableState(vmId);

            AzureRoleDetails azureNames = AzureRoleDetails.fromString(vmId);
            String serviceName = azureNames.getServiceName();
            String deploymentName = azureNames.getDeploymentName();
            String roleName = azureNames.getRoleName();

            if(canDeleteDeployment(serviceName, deploymentName, roleName)) {
                deleteVirtualMachineDeployment(vmId, serviceName, deploymentName, roleName);
                terminateService(serviceName, explanation);
            }
            else {
                deleteVirtualMachineRole(vmId, serviceName, deploymentName, roleName);
            }
        }
        finally {
            if( logger.isTraceEnabled() ) {
                logger.trace("EXIT: " + AzureVM.class.getName() + ".terminate()");
            }
        }
    }

    private boolean canDeleteDeployment(String serviceName, String deploymentName, String roleName) throws CloudException, InternalException {
        AzureMethod azureMethod = new AzureMethod(getProvider());
        DeploymentModel deploymentModel = azureMethod.get(DeploymentModel.class, String.format(DEPLOYMENT_RESOURCE, serviceName, deploymentName));

        if(deploymentModel.getRoles() == null)
            return true;

        if(deploymentModel.getRoles().size() == 1 && deploymentModel.getRoles().get(0).getRoleName().equalsIgnoreCase(roleName))
            return true;

        return false;
    }

    private void deleteVirtualMachineRole(String vmId, String serviceName, String deploymentName, String roleName) throws CloudException, InternalException {
        String resourceDir = HOSTED_SERVICES + "/" + serviceName + "/deployments/" + deploymentName + "/roles/" + roleName + "?comp=media";
        AzureMethod method = new AzureMethod(getProvider());
        method.invoke("DELETE", getProvider().getContext().getAccountNumber(), resourceDir, "");
        waitForVMTerminated(vmId);
    }

    private void deleteVirtualMachineDeployment(String vmId, String serviceName, String deploymentName, String roleName) throws CloudException, InternalException {
        String resourceDir = HOSTED_SERVICES + "/" + serviceName + "/deployments/" + deploymentName + "?comp=media";
        AzureMethod method = new AzureMethod(getProvider());
        method.invoke("DELETE", getProvider().getContext().getAccountNumber(), resourceDir, "");
        waitForVMTerminated(vmId);
    }

    private void waitForVMTerminableState(String vmId) throws CloudException, InternalException {
        VirtualMachine vm = getVirtualMachine(vmId);
        if( vm == null ) {
            throw new CloudException("No such virtual machine: " + vmId);
        }

        long timeout = System.currentTimeMillis() + (CalendarWrapper.MINUTE * 10L);

        while( timeout > System.currentTimeMillis() ) {
            if( vm == null || VmState.TERMINATED.equals(vm.getCurrentState()) ) {
                return;
            }
            if( !VmState.PENDING.equals(vm.getCurrentState()) && !VmState.STOPPING.equals(vm.getCurrentState()) ) {
                break;
            }
            try { Thread.sleep(15000L); }
            catch( InterruptedException ignore ) { }
            try { vm = getVirtualMachine(vmId); }
            catch( Throwable ignore ) { }
        }
    }

    private void waitForVMTerminated(String vmId) throws CloudException, InternalException {
        VirtualMachine vm = getVirtualMachine(vmId);
        long timeout = System.currentTimeMillis() + (CalendarWrapper.MINUTE * 10L);
        while (timeout > System.currentTimeMillis()) {
            if (vm == null || VmState.TERMINATED.equals(vm.getCurrentState())) {
                break;
            }
            try {
                Thread.sleep(15000L);
            } catch (InterruptedException ignore) {
            }
            try {
                vm = getVirtualMachine(vmId);
            } catch (Throwable ignore) {
            }
        }
    }

<<<<<<< HEAD
    private boolean canDeleteDeployment(String serviceName, String deploymentName, String roleName) throws CloudException, InternalException {
        AzureMethod azureMethod = new AzureMethod(provider);
        DeploymentModel deploymentModel = azureMethod.get(DeploymentModel.class, String.format(DEPLOYMENT_RESOURCE, serviceName, deploymentName));

        if(deploymentModel.getRoles() == null)
            return true;

        if(deploymentModel.getRoles().size() == 1 && deploymentModel.getRoles().get(0).getRoleName().equalsIgnoreCase(roleName))
            return true;

        return false;
    }

    private void deleteVirtualMachineRole(String vmId, String serviceName, String deploymentName, String roleName) throws CloudException, InternalException {
        String resourceDir = HOSTED_SERVICES + "/" + serviceName + "/deployments/" + deploymentName + "/roles/" + roleName + "?comp=media";
        AzureMethod method = new AzureMethod(provider);
        method.invoke("DELETE", provider.getContext().getAccountNumber(), resourceDir, "");
        waitForVMTerminated(vmId);
    }

    private void deleteVirtualMachineDeployment(String vmId, String serviceName, String deploymentName, String roleName) throws CloudException, InternalException {
        String resourceDir = HOSTED_SERVICES + "/" + serviceName + "/deployments/" + deploymentName + "?comp=media";
        AzureMethod method = new AzureMethod(provider);
        method.invoke("DELETE", provider.getContext().getAccountNumber(), resourceDir, "");
        waitForVMTerminated(vmId);
    }

    private void waitForVMTerminableState(String vmId) throws CloudException, InternalException {
        VirtualMachine vm = getVirtualMachine(vmId);
        if( vm == null ) {
            throw new CloudException("No such virtual machine: " + vmId);
        }

        long timeout = System.currentTimeMillis() + (CalendarWrapper.MINUTE * 10L);

        while( timeout > System.currentTimeMillis() ) {
            if( vm == null || VmState.TERMINATED.equals(vm.getCurrentState()) ) {
                return;
            }
            if( !VmState.PENDING.equals(vm.getCurrentState()) && !VmState.STOPPING.equals(vm.getCurrentState()) ) {
                break;
            }
            try { Thread.sleep(15000L); }
            catch( InterruptedException ignore ) { }
            try { vm = getVirtualMachine(vmId); }
            catch( Throwable ignore ) { }
        }
    }

    private void waitForVMTerminated(String vmId) throws CloudException, InternalException {
        VirtualMachine vm = getVirtualMachine(vmId);
        long timeout = System.currentTimeMillis() + (CalendarWrapper.MINUTE * 10L);
        while (timeout > System.currentTimeMillis()) {
            if (vm == null || VmState.TERMINATED.equals(vm.getCurrentState())) {
=======
    private void waitForVMRunning(String vmId) throws CloudException, InternalException {
        VirtualMachine vm = getVirtualMachine(vmId);
        long timeout = System.currentTimeMillis() + (CalendarWrapper.MINUTE * 10L);
        while (timeout > System.currentTimeMillis()) {
            if (vm == null || VmState.RUNNING.equals(vm.getCurrentState())) {
>>>>>>> d52559eb
                break;
            }
            try {
                Thread.sleep(15000L);
            } catch (InterruptedException ignore) {
            }
            try {
                vm = getVirtualMachine(vmId);
            } catch (Throwable ignore) {
            }
        }
    }

    public void terminateService(String serviceName, String explanation) throws InternalException, CloudException {
        APITrace.begin(getProvider(), "VM.terminateService");
        try {
            ProviderContext ctx = getProvider().getContext();

            if( ctx == null ) {
                throw new AzureConfigException("No context was set for this request");
            }
            AzureMethod method = new AzureMethod(getProvider());
            String resourceDir = HOSTED_SERVICES + "/" + serviceName;
            long timeout = System.currentTimeMillis() + (CalendarWrapper.MINUTE * 10L);
            while( timeout > System.currentTimeMillis() ) {
                try{
                    if( logger.isInfoEnabled() ) {
                        logger.info("Deleting hosted service " + serviceName+": "+explanation);
                    }
                    method.invoke("DELETE", ctx.getAccountNumber(), resourceDir, "");
                    break;
                }
                catch( CloudException e ) {
                    logger.error("Unable to delete hosted service for " + serviceName + ": " + e.getMessage());
                    logger.error("Retrying...");
                    try { Thread.sleep(30000L); }
                    catch( InterruptedException ignore ) { }
                    continue;
                }
                catch( Throwable t ) {
                    logger.warn("Unable to delete hosted service for " + serviceName + ": " + t.getMessage());
                    return;
                }
            }
        }
        finally {
            APITrace.end();
        }
    }


    private ArrayList<String> getAttachedDisks(VirtualMachine vm) throws InternalException, CloudException {
        ProviderContext ctx = getProvider().getContext();

        if( ctx == null ) {
            throw new AzureConfigException("No context was set for this request");
        }

        ArrayList<String> list = new ArrayList<String>();
        boolean diskFound = false;
        String serviceName, deploymentName;

        serviceName = vm.getTag("serviceName").toString();
        deploymentName = vm.getTag("deploymentName").toString();
        String resourceDir = HOSTED_SERVICES + "/" + serviceName + "/deployments/" +  deploymentName;
        AzureMethod method = new AzureMethod(getProvider());

        Document doc = method.getAsXML(ctx.getAccountNumber(),resourceDir);

        NodeList entries = doc.getElementsByTagName("Deployment");
        for (int i = 0; i < entries.getLength(); i++) {
            Node entry = entries.item(i);
            NodeList attributes = entry.getChildNodes();

            for (int j = 0; j < attributes.getLength(); j++){
                Node attribute = attributes.item(j);

                if (attribute.getNodeName().equalsIgnoreCase("RoleList") && attribute.hasChildNodes()) {
                    NodeList instances = attribute.getChildNodes();

                    for (int k = 0; k <instances.getLength(); k++){
                        Node instance = instances.item(k);

                        if (instance.getNodeName().equalsIgnoreCase("Role") && instance.hasChildNodes()){
                            NodeList roles = instance.getChildNodes();

                            for (int l = 0; l<roles.getLength(); l++) {
                                Node role = roles.item(l);

                                if (role.getNodeName().equalsIgnoreCase("OSVirtualHardDisk") && role.hasChildNodes()) {
                                    NodeList disks = role.getChildNodes();

                                    for (int m = 0; m<disks.getLength(); m++) {
                                        Node disk = disks.item(m);

                                        if (disk.getNodeName().equalsIgnoreCase("DiskName") && disk.hasChildNodes()) {
                                            String name = disk.getFirstChild().getNodeValue();
                                            list.add(name);
                                            diskFound = true;
                                            break;
                                        }
                                    }
                                }
                                if (diskFound) {
                                    diskFound = false;
                                    break;
                                }
                            }
                        }
                    }
                }
            }
        }

        return list;
    }

    @Override
    public void unpause(@Nonnull String vmId) throws CloudException, InternalException {
        throw new OperationNotSupportedException("Pause/unpause is not supported in Microsoft Azure");
    }

    @Override
    public void updateTags(@Nonnull String vmId, @Nonnull Tag... tags) throws CloudException, InternalException {
        //To change body of implemented methods use File | Settings | File Templates.
    }

    @Override
    public @Nonnull String[] mapServiceAction(@Nonnull ServiceAction action) {
        return new String[0];
    }

    private @Nonnull String toUniqueId(@Nonnull String name, @Nonnull AzureMethod method, ProviderContext ctx) throws CloudException, InternalException {
        name = name.toLowerCase().replaceAll(" ", "");

        String id = name;
        int i = 0;

        while( method.getAsXML(ctx.getAccountNumber(), HOSTED_SERVICES+ "/"+id) != null ) {
            i++;
            id = name + "-" + i;
        }
        return id;
    }

    private @Nullable VirtualMachineProduct toProduct(@Nonnull JSONObject json) throws InternalException {
        VirtualMachineProduct prd = new VirtualMachineProduct();

        try {
            if( json.has("id") ) {
                prd.setProviderProductId(json.getString("id"));
            }
            else {
                return null;
            }
            if( json.has("name") ) {
                prd.setName(json.getString("name"));
            }
            else {
                prd.setName(prd.getProviderProductId());
            }
            if( json.has("description") ) {
                prd.setDescription(json.getString("description"));
            }
            else {
                prd.setDescription(prd.getName());
            }
            if( json.has("cpuCount") ) {
                prd.setCpuCount(json.getInt("cpuCount"));
            }
            else {
                prd.setCpuCount(1);
            }
            if( json.has("rootVolumeSizeInGb") ) {
                prd.setRootVolumeSize(new Storage<Gigabyte>(json.getInt("rootVolumeSizeInGb"), Storage.GIGABYTE));
            }
            else {
                prd.setRootVolumeSize(new Storage<Gigabyte>(1, Storage.GIGABYTE));
            }
            if( json.has("ramSizeInMb") ) {
                prd.setRamSize(new Storage<Megabyte>(json.getInt("ramSizeInMb"), Storage.MEGABYTE));
            }
            else {
                prd.setRamSize(new Storage<Megabyte>(512, Storage.MEGABYTE));
            }
            if( json.has("standardHourlyRates") ) {
                JSONArray rates = json.getJSONArray("standardHourlyRates");

                for( int i=0; i<rates.length(); i++ ) {
                    JSONObject rate = rates.getJSONObject(i);

                    if( rate.has("rate") ) {
                        prd.setStandardHourlyRate((float)rate.getDouble("rate"));
                    }
                }
            }
        }
        catch( JSONException e ) {
            throw new InternalException(e);
        }
        return prd;
    }

}<|MERGE_RESOLUTION|>--- conflicted
+++ resolved
@@ -1818,68 +1818,11 @@
         }
     }
 
-<<<<<<< HEAD
-    private boolean canDeleteDeployment(String serviceName, String deploymentName, String roleName) throws CloudException, InternalException {
-        AzureMethod azureMethod = new AzureMethod(provider);
-        DeploymentModel deploymentModel = azureMethod.get(DeploymentModel.class, String.format(DEPLOYMENT_RESOURCE, serviceName, deploymentName));
-
-        if(deploymentModel.getRoles() == null)
-            return true;
-
-        if(deploymentModel.getRoles().size() == 1 && deploymentModel.getRoles().get(0).getRoleName().equalsIgnoreCase(roleName))
-            return true;
-
-        return false;
-    }
-
-    private void deleteVirtualMachineRole(String vmId, String serviceName, String deploymentName, String roleName) throws CloudException, InternalException {
-        String resourceDir = HOSTED_SERVICES + "/" + serviceName + "/deployments/" + deploymentName + "/roles/" + roleName + "?comp=media";
-        AzureMethod method = new AzureMethod(provider);
-        method.invoke("DELETE", provider.getContext().getAccountNumber(), resourceDir, "");
-        waitForVMTerminated(vmId);
-    }
-
-    private void deleteVirtualMachineDeployment(String vmId, String serviceName, String deploymentName, String roleName) throws CloudException, InternalException {
-        String resourceDir = HOSTED_SERVICES + "/" + serviceName + "/deployments/" + deploymentName + "?comp=media";
-        AzureMethod method = new AzureMethod(provider);
-        method.invoke("DELETE", provider.getContext().getAccountNumber(), resourceDir, "");
-        waitForVMTerminated(vmId);
-    }
-
-    private void waitForVMTerminableState(String vmId) throws CloudException, InternalException {
-        VirtualMachine vm = getVirtualMachine(vmId);
-        if( vm == null ) {
-            throw new CloudException("No such virtual machine: " + vmId);
-        }
-
-        long timeout = System.currentTimeMillis() + (CalendarWrapper.MINUTE * 10L);
-
-        while( timeout > System.currentTimeMillis() ) {
-            if( vm == null || VmState.TERMINATED.equals(vm.getCurrentState()) ) {
-                return;
-            }
-            if( !VmState.PENDING.equals(vm.getCurrentState()) && !VmState.STOPPING.equals(vm.getCurrentState()) ) {
-                break;
-            }
-            try { Thread.sleep(15000L); }
-            catch( InterruptedException ignore ) { }
-            try { vm = getVirtualMachine(vmId); }
-            catch( Throwable ignore ) { }
-        }
-    }
-
-    private void waitForVMTerminated(String vmId) throws CloudException, InternalException {
-        VirtualMachine vm = getVirtualMachine(vmId);
-        long timeout = System.currentTimeMillis() + (CalendarWrapper.MINUTE * 10L);
-        while (timeout > System.currentTimeMillis()) {
-            if (vm == null || VmState.TERMINATED.equals(vm.getCurrentState())) {
-=======
     private void waitForVMRunning(String vmId) throws CloudException, InternalException {
         VirtualMachine vm = getVirtualMachine(vmId);
         long timeout = System.currentTimeMillis() + (CalendarWrapper.MINUTE * 10L);
         while (timeout > System.currentTimeMillis()) {
             if (vm == null || VmState.RUNNING.equals(vm.getCurrentState())) {
->>>>>>> d52559eb
                 break;
             }
             try {
