/**
 * Copyright (C) 2012 enStratus Networks Inc
 *
 * ====================================================================
 * Licensed under the Apache License, Version 2.0 (the "License");
 * you may not use this file except in compliance with the License.
 * You may obtain a copy of the License at
 *
 * http://www.apache.org/licenses/LICENSE-2.0
 *
 * Unless required by applicable law or agreed to in writing, software
 * distributed under the License is distributed on an "AS IS" BASIS,
 * WITHOUT WARRANTIES OR CONDITIONS OF ANY KIND, either express or implied.
 * See the License for the specific language governing permissions and
 * limitations under the License.
 * ====================================================================
 */

package org.dasein.cloud.azure.compute.vm;

import org.apache.commons.codec.binary.Base64;
import org.apache.log4j.Logger;
import org.dasein.cloud.CloudException;
import org.dasein.cloud.InternalException;
import org.dasein.cloud.OperationNotSupportedException;
import org.dasein.cloud.ProviderContext;
import org.dasein.cloud.ResourceStatus;
import org.dasein.cloud.Tag;
import org.dasein.cloud.azure.Azure;
import org.dasein.cloud.azure.AzureConfigException;
import org.dasein.cloud.azure.AzureMethod;
import org.dasein.cloud.azure.AzureService;
import org.dasein.cloud.azure.compute.image.AzureMachineImage;
import org.dasein.cloud.compute.*;
import org.dasein.cloud.dc.DataCenter;
import org.dasein.cloud.identity.ServiceAction;
import org.dasein.cloud.network.RawAddress;
import org.dasein.cloud.network.Subnet;
import org.dasein.cloud.network.VLAN;
import org.dasein.cloud.util.APITrace;
import org.dasein.cloud.util.Cache;
import org.dasein.cloud.util.CacheLevel;
import org.dasein.util.CalendarWrapper;
import org.dasein.util.uom.storage.Gigabyte;
import org.dasein.util.uom.storage.Megabyte;
import org.dasein.util.uom.storage.Storage;
import org.dasein.util.uom.time.Day;
import org.dasein.util.uom.time.TimePeriod;
import org.json.JSONArray;
import org.json.JSONException;
import org.json.JSONObject;
import org.w3c.dom.Document;
import org.w3c.dom.Element;
import org.w3c.dom.Node;
import org.w3c.dom.NodeList;

import javax.annotation.Nonnegative;
import javax.annotation.Nonnull;
import javax.annotation.Nullable;
import javax.servlet.http.HttpServletResponse;
import javax.xml.transform.OutputKeys;
import javax.xml.transform.Transformer;
import javax.xml.transform.TransformerFactory;
import javax.xml.transform.dom.DOMSource;
import javax.xml.transform.stream.StreamResult;
import java.io.BufferedReader;
import java.io.InputStream;
import java.io.InputStreamReader;
import java.io.IOException;
import java.io.StringWriter;
import java.io.UnsupportedEncodingException;
import java.net.URI;
import java.net.URISyntaxException;
import java.util.ArrayList;
import java.util.Collection;
import java.util.Collections;
import java.util.List;

/**
 * Implements virtual machine support for Microsoft Azure.
 * @author George Reese (george.reese@imaginary.com)
 * @author Qunying Huang
 * @since 2012.04.1 initial version
 * @version 2012.04.1
 * @version 2012.09 updated for model changes
 */
public class AzureVM implements VirtualMachineSupport {
    static private final Logger logger = Azure.getLogger(AzureVM.class);

    static public final String HOSTED_SERVICES = "/services/hostedservices";

    private Azure provider;

    public AzureVM(Azure provider) {
        this.provider = provider;
    }

    @Override
    public void start(@Nonnull String vmId) throws InternalException, CloudException {
        if( logger.isTraceEnabled() ) {
            logger.trace("ENTER: " + AzureVM.class.getName() + ".Boot()");
        }
        VirtualMachine vm = getVirtualMachine(vmId);

        if( vm == null ) {
            throw new CloudException("No such virtual machine: " + vmId);
        }
        ProviderContext ctx = provider.getContext();

        if( ctx == null ) {
            throw new AzureConfigException("No context was set for this request");
        }
        String serviceName, deploymentName, roleName;

        serviceName = vm.getTag("serviceName").toString();
        deploymentName = vm.getTag("deploymentName").toString();
        roleName = vm.getTag("roleName").toString();

        String resourceDir = HOSTED_SERVICES + "/" + serviceName + "/deployments/" +  deploymentName + "/roleInstances/" + roleName + "/Operations";
        logger.debug("_______________________________________________________");
        logger.debug("Start operation - "+resourceDir);

        try{
            AzureMethod method = new AzureMethod(provider);
           
        	StringBuilder xml = new StringBuilder();
        	xml.append("<StartRoleOperation xmlns=\"http://schemas.microsoft.com/windowsazure\"");
        	xml.append(" ");
        	xml.append("xmlns:i=\"http://www.w3.org/2001/XMLSchema-instance\">");
        	xml.append("\n");
        	xml.append("<OperationType>StartRoleOperation</OperationType>");
        	xml.append("\n");
        	xml.append("</StartRoleOperation>");
        	xml.append("\n");

            logger.debug(xml);
            logger.debug("___________________________________________________");
          	method.post(ctx.getAccountNumber(), resourceDir, xml.toString());
        	
        }finally {
        	if( logger.isTraceEnabled() ) {
                logger.trace("EXIT: " + AzureVM.class.getName() + ".launch()");
            }
        }
    }

    @Override
    public VirtualMachine alterVirtualMachine(@Nonnull String vmId, @Nonnull VMScalingOptions options) throws InternalException, CloudException {
        if( logger.isTraceEnabled() ) {
            logger.trace("ENTER: " + AzureVM.class.getName() + ".alterVM()");
        }

        if (vmId == null || options.getProviderProductId() == null) {
            throw new AzureConfigException("No vmid and/or product id set for this operation");
        }

        String[] parts = options.getProviderProductId().split(":");
        String productId = null;
        String disks = "";
        if (parts.length == 1)  {
            productId=parts[0];
        }
        else if (parts.length == 2) {
            productId = parts[0];
            disks = parts[1].replace("[","").replace("]","");
        }
        else {
            throw new InternalException("Invalid product id string. Product id format is PRODUCT_NAME or PRODUCT_NAME:[disk_0_size,disk_1_size,disk_n_size]");
        }
        //check the product id is legitimate
        boolean found = false;
        Iterable<VirtualMachineProduct> products = listProducts(Architecture.I64);
        for (VirtualMachineProduct p : products) {
            if (p.getProviderProductId().equals(productId)) {
                found = true;
                break;
            }
        }

        if (!found) {
            throw new InternalException("Product id invalid: should be one of ExtraSmall, Small, Medium, Large, ExtraLarge");
        }

        String[] diskSizes = disks.split(",");

        VirtualMachine vm = getVirtualMachine(vmId);

        if( vm == null ) {
            throw new CloudException("No such virtual machine: " + vmId);
        }
        ProviderContext ctx = provider.getContext();

        if( ctx == null ) {
            throw new AzureConfigException("No context was set for this request");
        }
        String serviceName, deploymentName, roleName;

        serviceName = vm.getTag("serviceName").toString();
        deploymentName = vm.getTag("deploymentName").toString();
        roleName = vm.getTag("roleName").toString();

        String resourceDir = HOSTED_SERVICES + "/" + serviceName + "/deployments/" +  deploymentName + "/roles/" + roleName;

        try{
            AzureMethod method = new AzureMethod(provider);

            Document doc = method.getAsXML(ctx.getAccountNumber(), resourceDir);
            StringBuilder xml = new StringBuilder();

            NodeList roles = doc.getElementsByTagName("PersistentVMRole");
            Node role = roles.item(0);

            NodeList entries = role.getChildNodes();
            boolean changeProduct = false;

            for (int i = 0; i<entries.getLength(); i++) {
                Node vn = entries.item(i);
                String vnName = vn.getNodeName();

                if( vnName.equalsIgnoreCase("RoleSize") && vn.hasChildNodes() ) {
                    if (!productId.equals(vn.getFirstChild().getNodeValue())) {
                        vn.getFirstChild().setNodeValue(productId);
                        changeProduct=true;
                    }
                    else {
                        logger.info("No product change required");
                    }
                    break;
                }
            }

            String requestId=null;

            if (changeProduct) {
                String output="";
                try{
                    TransformerFactory tf = TransformerFactory.newInstance();
                    Transformer transformer = tf.newTransformer();
                    transformer.setOutputProperty(OutputKeys.OMIT_XML_DECLARATION, "yes");
                    StringWriter writer = new StringWriter();
                    transformer.transform(new DOMSource(doc), new StreamResult(writer));
                    output = writer.getBuffer().toString().replaceAll("\n|\r", "");
                }
                catch (Exception e){
                    System.err.println(e);
                }
                xml.append(output);

                logger.debug(xml);
                logger.debug("___________________________________________________");

                resourceDir = HOSTED_SERVICES + "/" + serviceName + "/deployments/" +  deploymentName + "/roles/" + roleName;
                requestId = method.invoke("PUT", ctx.getAccountNumber(), resourceDir, xml.toString());
            }
            else {
                requestId="noChange";
            }

                resourceDir = HOSTED_SERVICES + "/" + serviceName + "/deployments/" +  deploymentName + "/roles/" + roleName;
                requestId = method.invoke("PUT", ctx.getAccountNumber(), resourceDir, xml.toString());
            }
            else {
                requestId="noChange";
            }
            if (requestId != null) {
                int httpCode = -1;
                if (!requestId.equals("noChange")) {
                    httpCode = method.getOperationStatus(requestId);
                    while (httpCode == -1) {
                        try {
                            Thread.sleep(15000L);
                        }
                        catch (InterruptedException ignored){}
                        httpCode = method.getOperationStatus(requestId);
                    }
                }
                if (httpCode == HttpServletResponse.SC_OK || requestId.equals("noChange")) {

                    String storageEndpoint = provider.getStorageEndpoint();
                    if( storageEndpoint == null || storageEndpoint.isEmpty()) {
                        throw new CloudException("Cannot find blob storage endpoint in the current region");
                    }

                    //attach any disks as appropriate
                    for (int i = 0; i < diskSizes.length; i++) {
                        if (!diskSizes[i].equals("")) {
                            xml = new StringBuilder();
                            xml.append("<DataVirtualHardDisk  xmlns=\"http://schemas.microsoft.com/windowsazure\" xmlns:i=\"http://www.w3.org/2001/XMLSchema-instance\">");
                            xml.append("<HostCaching>ReadWrite</HostCaching>");
                            xml.append("<LogicalDiskSizeInGB>").append(diskSizes[i]).append("</LogicalDiskSizeInGB>");
                            xml.append("<MediaLink>").append(storageEndpoint).append("vhds/").append(roleName).append(System.currentTimeMillis()%10000).append(".vhd</MediaLink>");
                            xml.append("</DataVirtualHardDisk>");
                            logger.debug(xml);
                            resourceDir = HOSTED_SERVICES + "/" +serviceName+ "/deployments" + "/" +  deploymentName + "/roles"+"/" + roleName+ "/DataDisks";
                            requestId = method.post(ctx.getAccountNumber(), resourceDir, xml.toString());
                            if (requestId != null) {
                                httpCode = method.getOperationStatus(requestId);
                                while (httpCode == -1) {
                                    try {
                                        Thread.sleep(15000L);
                                    }
                                    catch (InterruptedException ignored){}
                                    httpCode = method.getOperationStatus(requestId);
                                }
                            }
                        }
                    }
                }
            }

            return getVirtualMachine(vmId);

        }finally {
            if( logger.isTraceEnabled() ) {
                logger.trace("EXIT: " + AzureVM.class.getName() + ".alterVM()");
            }
        }
    }

    @Override
    public @Nonnull VirtualMachine clone(@Nonnull String vmId, @Nonnull String intoDcId, @Nonnull String name, @Nonnull String description, boolean powerOn, @Nullable String... firewallIds) throws InternalException, CloudException {
        throw new OperationNotSupportedException("Not supported in Microsoft Azure");
    }

    @Override
    public void disableAnalytics(String vmId) throws InternalException, CloudException {
        // NO-OP
    }

    @Override
    public void enableAnalytics(String vmId) throws InternalException, CloudException {
        // NO-OP
    }

    private transient volatile VMCapabilities capabilities;
    @Nonnull
    @Override
    public VirtualMachineCapabilities getCapabilities() throws InternalException, CloudException {
        if( capabilities == null ) {
            capabilities = new VMCapabilities(provider);
        }
        return capabilities;
    }

    @Override
    public @Nonnull String getConsoleOutput(@Nonnull String vmId) throws InternalException, CloudException {
        return "";
    }

    @Override
    public @Nullable VirtualMachineProduct getProduct(@Nonnull String productId) throws InternalException, CloudException {
        for( VirtualMachineProduct product : listProducts(Architecture.I64) ) {
            if( product.getProviderProductId().equals(productId) ) {            	
                return product;
            }
        }
        return null;
    }

    @Override
    public @Nullable VirtualMachine getVirtualMachine(@Nonnull String vmId) throws InternalException, CloudException {
        String[] parts = vmId.split(":");
        String sName, deploymentName, roleName;

        if (parts.length == 3)    {
            sName = parts[0];
            deploymentName = parts[1];
            roleName= parts[2];
        }
        else if( parts.length == 2 ) {
            sName = parts[0];
            deploymentName = parts[1];
            roleName = sName;
        }
        else {
            sName = vmId;
            deploymentName = vmId;
            roleName = vmId;
        }
        DataCenter dc = null;
        AffinityGroup ag = null;
        ProviderContext ctx = provider.getContext();

        if( ctx == null ) {
            throw new AzureConfigException("No context was specified for this request");
        }
        AzureMethod method = new AzureMethod(provider);

        Document doc = method.getAsXML(ctx.getAccountNumber(), HOSTED_SERVICES + "/"+ sName+"?embed-detail=true");
<<<<<<< HEAD

=======
>>>>>>> a51fb6d0
        if (doc == null) {
            return null;
        }
        NodeList entries = doc.getElementsByTagName("HostedService");
        for (int h = 0; h < entries.getLength(); h++) {
            Node entry = entries.item(h);
            NodeList attributes = entry.getChildNodes();

            boolean mediaLocationFound = false;

            for( int i=0; i<attributes.getLength(); i++ ) {
                Node attribute = attributes.item(i);

                if(attribute.getNodeType() == Node.TEXT_NODE) {
                    continue;
                }
                if( attribute.getNodeName().equalsIgnoreCase("hostedserviceproperties") && attribute.hasChildNodes() ) {
                    NodeList properties = attribute.getChildNodes();

                    for( int j=0; j<properties.getLength(); j++ ) {
                        Node property = properties.item(j);

                        if(property.getNodeType() == Node.TEXT_NODE) {
                            continue;
                        }
                        if( property.getNodeName().equalsIgnoreCase("AffinityGroup") && property.hasChildNodes() ) {
                            //get the region for this affinity group
                            String affinityGroup = property.getFirstChild().getNodeValue().trim();
                            if (affinityGroup != null && !affinityGroup.equals("")) {
                                ag = provider.getComputeServices().getAffinityGroupSupport().get(affinityGroup);
                                if(ag == null)
                                    return null;

                                dc = provider.getDataCenterServices().getDataCenter(ag.getDataCenterId());
                                if (dc != null && dc.getRegionId().equals(ctx.getRegionId())) {
                                    mediaLocationFound = true;
                                }
                                else {
                                    // not correct region/datacenter
                                    return null;
                                }
                            }
                        }
                        else if( property.getNodeName().equalsIgnoreCase("location") && property.hasChildNodes() ) {
                            if( !mediaLocationFound && !ctx.getRegionId().equals(property.getFirstChild().getNodeValue().trim()) ) {
                                return null;
                            }
                        }
                    }
                }
            }

        }

        ArrayList<VirtualMachine> list = new ArrayList<VirtualMachine>();
        NodeList deployments = doc.getElementsByTagName("Deployments");
        for (int i = 0; i < deployments.getLength(); i++) {
            Node deployNode = deployments.item(i);
            NodeList deployAttributes = deployNode.getChildNodes();

            String depName = "";
            for (int j = 0; j<deployAttributes.getLength(); j++) {
                Node deployment = deployAttributes.item(j);

<<<<<<< HEAD
=======

>>>>>>> a51fb6d0
                if(deployment.getNodeType() == Node.TEXT_NODE) {
                    continue;
                }

                if( deployment.getNodeName().equalsIgnoreCase("Deployment") && deployment.hasChildNodes() ) {
                    NodeList dAttribs = deployment.getChildNodes();
                    for (int k = 0; k<dAttribs.getLength(); k++) {
                        Node mynode = dAttribs.item(k);

                        if ( mynode.getNodeName().equalsIgnoreCase("name") && mynode.hasChildNodes() ) {
                            depName = mynode.getFirstChild().getNodeValue().trim();
                            if (depName.equals(deploymentName)) {
                                parseDeployment(ctx, ctx.getRegionId(), sName + ":" + deploymentName, deployment, list);
                                if (list != null && list.size() > 0) {
                                    VirtualMachine vm = list.get(0);
                                    if (dc != null) {
                                        vm.setProviderDataCenterId(dc.getProviderDataCenterId());
                                    }
                                    else {
                                        Collection<DataCenter> dcs = provider.getDataCenterServices().listDataCenters(ctx.getRegionId());
                                        vm.setProviderDataCenterId(dcs.iterator().next().getProviderDataCenterId());
                                    }
<<<<<<< HEAD
=======
                                    if(ag != null)
                                    {
                                        vm.setAffinityGroupId(ag.getAffinityGroupId());
                                    }
>>>>>>> a51fb6d0
                                    return vm;
                                }
                            }
                        }
                    }
                }
            }
        }
        return null;
    }

    @Override
    public @Nullable VmStatistics getVMStatistics(String vmId, long from, long to) throws InternalException, CloudException {
        return new VmStatistics();
    }

    @Override
    public @Nonnull Iterable<VmStatistics> getVMStatisticsForPeriod(@Nonnull String vmId, @Nonnegative long from, @Nonnegative long to) throws InternalException, CloudException {
        return Collections.emptyList();
    }

    @Override
    public boolean isSubscribed() throws CloudException, InternalException {
        return provider.getDataCenterServices().isSubscribed(AzureService.PERSISTENT_VM_ROLE);
    }

    @Override
    public @Nonnull VirtualMachine launch(VMLaunchOptions options) throws CloudException, InternalException {
        if( logger.isTraceEnabled() ) {
            logger.trace("ENTER: " + AzureVM.class.getName() + ".launch(" + options + ")");
        }
        try {
            String storageEndpoint = provider.getStorageEndpoint();

            if(storageEndpoint == null || storageEndpoint.isEmpty()) {
                provider.createDefaultStorageService();
                storageEndpoint = provider.getStorageEndpoint();
            }

            logger.debug("----------------------------------------------------------");
            logger.debug("launching vm "+options.getHostName()+" with machine image id: "+options.getMachineImageId());
            AzureMachineImage image = (AzureMachineImage)provider.getComputeServices().getImageSupport().getImage(options.getMachineImageId());

            if( image == null ) {
                throw new CloudException("No such image: " + options.getMachineImageId());
            }
            logger.debug("----------------------------------------------------------");

            ProviderContext ctx = provider.getContext();

            if( ctx == null ) {
                throw new AzureConfigException("No context was specified for this request");
            }
            String label;

            try {
                label = new String(Base64.encodeBase64(options.getFriendlyName().getBytes("utf-8")));
            }
            catch( UnsupportedEncodingException e ) {
                throw new InternalException(e);
            }
            AzureMethod method = new AzureMethod(provider);
            StringBuilder xml = new StringBuilder();
            String hostName = toUniqueId(options.getHostName(), method, ctx);
            String deploymentSlot = (String)options.getMetaData().get("environment");

            String affinityGroupId = options.getAffinityGroupId();

            if( deploymentSlot == null ) {
                deploymentSlot = "Production";
            }
            else if( !deploymentSlot.equalsIgnoreCase("Production") && !deploymentSlot.equalsIgnoreCase("Staging") ) {
                deploymentSlot = "Production";
            }

            xml.append("<CreateHostedService xmlns=\"http://schemas.microsoft.com/windowsazure\" xmlns:i=\"http://www.w3.org/2001/XMLSchema-instance\">");
            xml.append("<ServiceName>").append(hostName).append("</ServiceName>");
            xml.append("<Label>").append(label).append("</Label>");
            xml.append("<Description>").append(options.getDescription()).append("</Description>");
            if(affinityGroupId != null) {
                xml.append("<AffinityGroup>").append(affinityGroupId).append("</AffinityGroup>");
            }
            else{
                xml.append("<Location>").append(ctx.getRegionId()).append("</Location>");
            }
            xml.append("</CreateHostedService>");
            method.post(ctx.getAccountNumber(), HOSTED_SERVICES, xml.toString());

            String requestId = null;
            String password = null;
            try {
                xml = new StringBuilder();
                xml.append("<Deployment xmlns=\"http://schemas.microsoft.com/windowsazure\" xmlns:i=\"http://www.w3.org/2001/XMLSchema-instance\">");
                xml.append("<Name>").append(hostName).append("</Name>");
                xml.append("<DeploymentSlot>").append(deploymentSlot).append("</DeploymentSlot>");
                xml.append("<Label>").append(label).append("</Label>");
                xml.append("<RoleList>");
                xml.append("<Role>");
                xml.append("<RoleName>").append(hostName).append("</RoleName>");
                xml.append("<RoleType>PersistentVMRole</RoleType>");
                xml.append("<ConfigurationSets>");

                password = (options.getBootstrapPassword() == null ? provider.generateToken(8, 15) : options.getBootstrapPassword());

                if( image.getPlatform().isWindows() ) {
                    xml.append("<ConfigurationSet>");
                    xml.append("<ConfigurationSetType>WindowsProvisioningConfiguration</ConfigurationSetType>");
                    xml.append("<ComputerName>").append(hostName).append("</ComputerName>");
                    xml.append("<AdminPassword>").append(password).append("</AdminPassword>");
                    xml.append("<EnableAutomaticUpdate>true</EnableAutomaticUpdate>");
                    xml.append("<TimeZone>UTC</TimeZone>");
                    xml.append("</ConfigurationSet>");
                }
                else {
                    xml.append("<ConfigurationSet>");
                    xml.append("<ConfigurationSetType>LinuxProvisioningConfiguration</ConfigurationSetType>");
                    xml.append("<HostName>").append(hostName).append("</HostName>");

                    //dmayne using root causes vm to fail provisioning
                    String username = (options.getBootstrapUser() == null || options.getBootstrapUser().trim().length() == 0 || options.getBootstrapUser().equals("root") 
                          ? "dasein" : options.getBootstrapUser());
                    xml.append("<UserName>").append(username).append("</UserName>");
                    xml.append("<UserPassword>").append(password).append("</UserPassword>");
                    xml.append("<DisableSshPasswordAuthentication>false</DisableSshPasswordAuthentication>");
                    xml.append("</ConfigurationSet>");
                }
                xml.append("<ConfigurationSet>");
                xml.append("<ConfigurationSetType>NetworkConfiguration</ConfigurationSetType>") ;
                xml.append("<InputEndpoints><InputEndpoint>");
                if( image.getPlatform().isWindows() ) {
                    xml.append("<LocalPort>3389</LocalPort>");
                    xml.append("<Name>RemoteDesktop</Name>");
                    xml.append("<Port>58622</Port>");
                }
                else {
                    xml.append("<LocalPort>22</LocalPort>");
                    xml.append("<Name>SSH</Name>");
                    xml.append("<Port>22</Port>");
                }
                xml.append("<Protocol>TCP</Protocol>");
                xml.append("</InputEndpoint></InputEndpoints>");
                //dmayne assuming this is a subnet
                Subnet subnet = null;
                String vlanName = null;
                if (options.getVlanId() != null) {
                    subnet = provider.getNetworkServices().getVlanSupport().getSubnet(options.getSubnetId());
                    if (subnet != null) {
                        xml.append("<SubnetNames>");
                        xml.append("<SubnetName>").append(subnet.getName()).append("</SubnetName>");
                        xml.append("</SubnetNames>");

                        //dmayne needed for virtual network name later
                        vlanName = subnet.getTags().get("vlanName");
                    }
                    else {
                        VLAN vlan = provider.getNetworkServices().getVlanSupport().getVlan(options.getVlanId());
                        if (vlan != null) {
                            vlanName = vlan.getName();
                        }
                    }
                }
                xml.append("</ConfigurationSet>");
                xml.append("</ConfigurationSets>");
                xml.append("<DataVirtualHardDisks/>");
                xml.append("<OSVirtualHardDisk>");
                xml.append("<HostCaching>ReadWrite</HostCaching>");
                xml.append("<DiskLabel>OS</DiskLabel>");
                xml.append("<MediaLink>").append(storageEndpoint).append("vhds/").append(hostName).append(".vhd</MediaLink>");
                xml.append("<SourceImageName>").append(options.getMachineImageId()).append("</SourceImageName>");
                xml.append("</OSVirtualHardDisk>");
                xml.append("<RoleSize>").append(options.getStandardProductId()).append("</RoleSize>");
                xml.append("</Role>");
                xml.append("</RoleList>");

                if (options.getVlanId() != null) {
                    xml.append("<VirtualNetworkName>").append(vlanName).append("</VirtualNetworkName>");
                }
                xml.append("</Deployment>");

                requestId = method.post(ctx.getAccountNumber(), HOSTED_SERVICES + "/" + hostName + "/deployments", xml.toString());
            }
            catch (CloudException e) {
                logger.error("Launch server failed - now cleaning up service");
                String resourceDir = HOSTED_SERVICES + "/" + hostName;
                long timeout = System.currentTimeMillis() + (CalendarWrapper.MINUTE * 10L);
                while( timeout > System.currentTimeMillis() ) {
                    try{
                        if( logger.isInfoEnabled() ) {
                            logger.info("Deleting hosted service " + hostName);
                        }
                        method.invoke("DELETE", ctx.getAccountNumber(), resourceDir, "");
                        break;
                    }
                    catch( CloudException err ) {
                        logger.error("Unable to delete hosted service for " + hostName + ": " + err.getMessage());
                        logger.error("Retrying...");
                        try { Thread.sleep(30000L); }
                        catch( InterruptedException ignore ) { }
                        continue;
                    }
                    catch (InterruptedException ignored){}
                    httpCode = method.getOperationStatus(requestId);
                }
                throw e;
            }

            long timeout = System.currentTimeMillis() + (CalendarWrapper.MINUTE * 10L);
            VirtualMachine vm = null ;

            if (requestId != null) {
                int httpCode = method.getOperationStatus(requestId);
                while (httpCode == -1) {
                    try {
                        Thread.sleep(15000L);
                    }
                    catch (InterruptedException ignored){}
                    httpCode = method.getOperationStatus(requestId);
                }
                if (httpCode == HttpServletResponse.SC_OK) {
                    try { vm = getVirtualMachine(hostName + ":" + hostName+":"+hostName); }
                    catch( Throwable ignore ) { }
                    if( vm != null ) {
                        vm.setRootUser("dasein");
                        vm.setRootPassword(password);
                    }
                }
            }
            else {
                while( timeout > System.currentTimeMillis() ) {
                    try { vm = getVirtualMachine(hostName + ":" + hostName+":"+hostName); }
                    catch( Throwable ignore ) { }
                    if( vm != null ) {
                        vm.setRootUser("dasein");
                        vm.setRootPassword(password);
                        break;
                    }
                    try { Thread.sleep(15000L); }
                    catch( InterruptedException ignore ) { }
                }
            }
            if( vm == null ) {
                throw new CloudException("System timed out waiting for virtual machine to appear");
            }
            if( VmState.STOPPED.equals(vm.getCurrentState()) ) {
                start(vm.getProviderVirtualMachineId());
            }
            return vm;
        }
        finally {
            if( logger.isTraceEnabled() ) {
                logger.trace("EXIT: " + AzureVM.class.getName() + ".launch()");
            }
        }
    }

    @Override
    public @Nonnull Iterable<String> listFirewalls(@Nonnull String vmId) throws InternalException, CloudException {
        return Collections.emptyList();
    }

    @Override
    public @Nonnull Iterable<VirtualMachineProduct> listProducts(@Nonnull Architecture architecture) throws InternalException, CloudException {
        APITrace.begin(getProvider(), "listVMProducts");
        try {
            Cache<VirtualMachineProduct> cache = Cache.getInstance(getProvider(), "products" + architecture.name(), VirtualMachineProduct.class, CacheLevel.REGION, new TimePeriod<Day>(1, TimePeriod.DAY));
            Iterable<VirtualMachineProduct> products = cache.get(getContext());

            if( products == null ) {
                ArrayList<VirtualMachineProduct> list = new ArrayList<VirtualMachineProduct>();

                try {
                    String resource = ((Azure)getProvider()).getVMProductsResource();
                    InputStream input = AzureVM.class.getResourceAsStream(resource);

                    if( input != null ) {
                        BufferedReader reader = new BufferedReader(new InputStreamReader(input));
                        StringBuilder json = new StringBuilder();
                        String line;

                        while( (line = reader.readLine()) != null ) {
                            json.append(line);
                            json.append("\n");
                        }
                        JSONArray arr = new JSONArray(json.toString());
                        JSONObject toCache = null;

                        for( int i=0; i<arr.length(); i++ ) {
                            JSONObject productSet = arr.getJSONObject(i);
                            String cloud, provider;

                            if( productSet.has("cloud") ) {
                                cloud = productSet.getString("cloud");
                            }
                            else {
                                continue;
                            }
                            if( productSet.has("provider") ) {
                                provider = productSet.getString("provider");
                            }
                            else {
                                continue;
                            }
                            if( !productSet.has("products") ) {
                                continue;
                            }
                            if( toCache == null || (provider.equals("default") && cloud.equals("default")) ) {
                                toCache = productSet;
                            }
                            if( provider.equalsIgnoreCase(getProvider().getProviderName()) && cloud.equalsIgnoreCase(getProvider().getCloudName()) ) {
                                toCache = productSet;
                                break;
                            }
                        }
                        if( toCache == null ) {
                            logger.warn("No products were defined");
                            return Collections.emptyList();
                        }
                        JSONArray plist = toCache.getJSONArray("products");

                        for( int i=0; i<plist.length(); i++ ) {
                            JSONObject product = plist.getJSONObject(i);
                            boolean supported = false;

                            if( product.has("architectures") ) {
                                JSONArray architectures = product.getJSONArray("architectures");

                                for( int j=0; j<architectures.length(); j++ ) {
                                    String a = architectures.getString(j);

                                    if( architecture.name().equals(a) ) {
                                        supported = true;
                                        break;
                                    }
                                }
                            }
                            if( !supported ) {
                                continue;
                            }
                            if( product.has("excludesRegions") ) {
                                JSONArray regions = product.getJSONArray("excludesRegions");

                                for( int j=0; j<regions.length(); j++ ) {
                                    String r = regions.getString(j);

                                    if( r.equals(getContext().getRegionId()) ) {
                                        supported = false;
                                        break;
                                    }
                                }
                            }
                            if( !supported ) {
                                continue;
                            }
                            VirtualMachineProduct prd = toProduct(product);

                            if( prd != null ) {
                                list.add(prd);
                            }
                        }
                    }
                    else {
                        logger.warn("No standard products resource exists for " + resource);
                    }

                    products = list;
                    cache.put(getContext(), products);
                }
                catch( IOException e ) {
                    throw new InternalException(e);
                }
                catch( JSONException e ) {
                    throw new InternalException(e);
                }
            }
            return products;
        }
        finally {
            APITrace.end();
        }
    }

    @Nonnull
    @Override
    public Iterable<ResourceStatus> listVirtualMachineStatus() throws InternalException, CloudException {
        ProviderContext ctx = provider.getContext();

        if( ctx == null ) {
            throw new AzureConfigException("No context was specified for this request");
        }
        AzureMethod method = new AzureMethod(provider);

        Document doc = method.getAsXML(ctx.getAccountNumber(), HOSTED_SERVICES);

        if( doc == null ) {
            return Collections.emptyList();
        }
        NodeList entries = doc.getElementsByTagName("HostedService");
        ArrayList<ResourceStatus> status = new ArrayList<ResourceStatus>();

        for( int i=0; i<entries.getLength(); i++ ) {
            parseHostedServiceForStatus(ctx, entries.item(i), null, status);
        }
        return status;
    }

    @Override
    public @Nonnull Iterable<VirtualMachine> listVirtualMachines() throws InternalException, CloudException {
        ProviderContext ctx = provider.getContext();

        if( ctx == null ) {
            throw new AzureConfigException("No context was specified for this request");
        }
        AzureMethod method = new AzureMethod(provider);

        Document doc = method.getAsXML(ctx.getAccountNumber(), HOSTED_SERVICES);

        if( doc == null ) {
            return Collections.emptyList();
        }
        NodeList entries = doc.getElementsByTagName("HostedService");
        ArrayList<VirtualMachine> vms = new ArrayList<VirtualMachine>();

        for( int i=0; i<entries.getLength(); i++ ) {
            parseHostedService(ctx, entries.item(i), null, vms);
        }
        return vms;
    }

    @Nonnull
    @Override
    public Iterable<VirtualMachine> listVirtualMachines(@Nullable VMFilterOptions vmFilterOptions) throws InternalException, CloudException {
        Iterable<VirtualMachine> vms = listVirtualMachines();
        ArrayList<VirtualMachine> list = new ArrayList<VirtualMachine>();
        for (VirtualMachine vm : vms) {
            if (vm.getName().matches(vmFilterOptions.getRegex())) {
                list.add(vm);
            }
        }
        return list;
    }

    private void parseDeployment(@Nonnull ProviderContext ctx, @Nonnull String regionId, @Nonnull String serviceName, @Nonnull Node node, @Nonnull List<VirtualMachine> virtualMachines) {
        ArrayList<VirtualMachine> list = new ArrayList<VirtualMachine>();
        NodeList attributes = node.getChildNodes();
        String deploymentSlot = null;
        String deploymentId = null;
        String dnsName = null;
        String vmRoleName = null;
        String imageId = null;
        String mediaLink = null;
        String vlan = null;
        String subnetName = null;

        for( int i=0; i<attributes.getLength(); i++ ) {
            Node attribute = attributes.item(i);

            if( attribute.getNodeType() == Node.TEXT_NODE) {
                continue;
            }
            if( attribute.getNodeName().equalsIgnoreCase("deploymentslot") && attribute.hasChildNodes() ) {
                deploymentSlot = attribute.getFirstChild().getNodeValue().trim();
            }
            else if( attribute.getNodeName().equalsIgnoreCase("privateid") && attribute.hasChildNodes() ) {
                deploymentId = attribute.getFirstChild().getNodeValue().trim();
            }
            else if( attribute.getNodeName().equalsIgnoreCase("url") && attribute.hasChildNodes() ) {
                try {
                    URI u = new URI(attribute.getFirstChild().getNodeValue().trim());

                    dnsName = u.getHost();
                }
                catch( URISyntaxException e ) {
                    // ignore
                }
            }
            else if( attribute.getNodeName().equalsIgnoreCase("roleinstancelist") && attribute.hasChildNodes() ) {
                NodeList roleInstances = attribute.getChildNodes();

                for( int j=0; j<roleInstances.getLength(); j++ ) {
                    Node roleInstance = roleInstances.item(j);

                    if(roleInstance.getNodeType() == Node.TEXT_NODE) {
                        continue;
                    }
                    if( roleInstance.getNodeName().equalsIgnoreCase("roleinstance") && roleInstance.hasChildNodes() ) {
                        VirtualMachine role = new VirtualMachine();

                        role.setArchitecture(Architecture.I64);
                        role.setClonable(false);
                        role.setCurrentState(VmState.TERMINATED);
                        role.setImagable(false);
                        role.setPersistent(true);
                        role.setPlatform(Platform.UNKNOWN);
                        role.setProviderOwnerId(ctx.getAccountNumber());
                        role.setProviderRegionId(regionId);
                        role.setProviderDataCenterId(regionId);

                        NodeList roleAttributes = roleInstance.getChildNodes();

                        for( int l=0; l<roleAttributes.getLength(); l++ ) {
                            Node roleAttribute = roleAttributes.item(l);

                            if( roleAttribute.getNodeType() == Node.TEXT_NODE ) {
                                continue;
                            }
                            if( roleAttribute.getNodeName().equalsIgnoreCase("RoleName") && roleAttribute.hasChildNodes() ) {
                                String vmId  = roleAttribute.getFirstChild().getNodeValue().trim();

                                role.setProviderVirtualMachineId(serviceName + ":" + vmId);
                                role.setName(vmId);
                            }
                            else if( roleAttribute.getNodeName().equalsIgnoreCase("instancesize") && roleAttribute.hasChildNodes() ) {
                                role.setProductId(roleAttribute.getFirstChild().getNodeValue().trim());
                            }
                            else if( roleAttribute.getNodeName().equalsIgnoreCase("instanceupgradedomain") && roleAttribute.hasChildNodes() ) {
                                role.setTag("UpgradeDomain", roleAttribute.getFirstChild().getNodeValue().trim());
                            }
                            else if( roleAttribute.getNodeName().equalsIgnoreCase("instanceerrorcode") && roleAttribute.hasChildNodes() ) {
                                role.setTag("ErrorCode", roleAttribute.getFirstChild().getNodeValue().trim());
                            }
                            else if( roleAttribute.getNodeName().equalsIgnoreCase("instancefaultdomain") && roleAttribute.hasChildNodes() ) {
                                role.setTag("FaultDomain", roleAttribute.getFirstChild().getNodeValue().trim());
                            }
                            else if( roleAttribute.getNodeName().equalsIgnoreCase("fqdn") && roleAttribute.hasChildNodes() ) {
                                role.setPrivateDnsAddress(roleAttribute.getFirstChild().getNodeValue().trim());
                            }
                            else if( roleAttribute.getNodeName().equalsIgnoreCase("ipaddress") && roleAttribute.hasChildNodes() ) {
                                role.setPrivateAddresses(new RawAddress[]{new RawAddress(roleAttribute.getFirstChild().getNodeValue().trim())});
                            }
                            else if( roleAttribute.getNodeName().equalsIgnoreCase("instanceendpoints") && roleAttribute.hasChildNodes() ) {
                                NodeList endpoints = roleAttribute.getChildNodes();

                                for( int m=0; m<endpoints.getLength(); m++ ) {
                                    Node endpoint = endpoints.item(m);

                                    if( endpoint.hasChildNodes() ) {
                                        NodeList ea = endpoint.getChildNodes();

                                        for( int n=0; n<ea.getLength(); n++ ) {
                                            Node a = ea.item(n);

                                            if( a.getNodeName().equalsIgnoreCase("vip") && a.hasChildNodes() ) {
                                                String addr = a.getFirstChild().getNodeValue().trim();
                                                RawAddress[] ips = role.getPublicAddresses();

                                                if( ips == null || ips.length < 1 ) {
                                                    role.setPublicAddresses(new RawAddress[] {new RawAddress(addr)});
                                                }
                                                else {
                                                    boolean found = false;
<<<<<<< HEAD
=======

>>>>>>> a51fb6d0
                                                    for( RawAddress ip : ips ) {
                                                        if( ip.getIpAddress().equals(addr) ) {
                                                            found = true;
                                                            break;
                                                        }
                                                    }
                                                    if( !found ) {
                                                        RawAddress[] tmp = new RawAddress[ips.length + 1];

                                                        System.arraycopy(ips, 0, tmp, 0, ips.length);
                                                        tmp[tmp.length-1] = new RawAddress(addr);
                                                        role.setPublicAddresses(tmp);
                                                    }
                                                }
                                            }
                                        }
                                    }
                                }
                            }
                            else if( roleAttribute.getNodeName().equalsIgnoreCase("PowerState") && roleAttribute.hasChildNodes() ) {
                                String powerStatus = roleAttribute.getFirstChild().getNodeValue().trim();

                                if( "Started".equalsIgnoreCase(powerStatus)){
                                    role.setCurrentState(VmState.RUNNING);
                                }
                                else if( "Stopped".equalsIgnoreCase(powerStatus)){
                                    role.setCurrentState(VmState.STOPPED);
                                    role.setImagable(true);
                                }
                                else if( "Stopping".equalsIgnoreCase(powerStatus)){
                                    role.setCurrentState(VmState.STOPPING);
                                }
                                else if( "Starting".equalsIgnoreCase(powerStatus)){
                                    role.setCurrentState(VmState.PENDING);
                                }
                                else {
                                    logger.warn("DEBUG: Unknown Azure status: " + powerStatus);
                                }
                            }
                        }
                        if( role.getProviderVirtualMachineId() == null ) {
                            continue;
                        }
                        if( role.getName() == null ) {
                            role.setName(role.getProviderVirtualMachineId());
                        }
                        if( role.getDescription() == null ) {
                            role.setDescription(role.getName());
                        }
                        if( role.getPlatform().equals(Platform.UNKNOWN) ) {
                            String descriptor = (role.getProviderVirtualMachineId() + " " + role.getName() + " " + role.getDescription() + " " + role.getProviderMachineImageId()).replaceAll("_", " ");

                            role.setPlatform(Platform.guess(descriptor));
                        }
                        else if( role.getPlatform().equals(Platform.UNIX) ) {
                            String descriptor = (role.getProviderVirtualMachineId() + " " + role.getName() + " " + role.getDescription() + " " + role.getProviderMachineImageId()).replaceAll("_", " ");
                            Platform p = Platform.guess(descriptor);

                            if( p.isUnix() ) {
                                role.setPlatform(p);
                            }
                        }
                        list.add(role);
                    }
                }
            }
            //Contain the information about disk and firewall;
            else if( attribute.getNodeName().equalsIgnoreCase("rolelist") && attribute.hasChildNodes() ) {
                NodeList roles = attribute.getChildNodes();

                for( int k=0; k<roles.getLength(); k++ ) {
                    Node role = roles.item(k);

                    if( role.getNodeName().equalsIgnoreCase("role") && role.hasChildNodes() ) {
                        if( role.hasAttributes() ) {
                            Node n = role.getAttributes().getNamedItem("i:type");

                            if( n != null ) {
                                String val = n.getNodeValue();

                                if( !"PersistentVMRole".equalsIgnoreCase(val) ) {
                                    continue;
                                }
                            }
                        }
                        NodeList roleAttributes = role.getChildNodes();

                        for( int l=0; l<roleAttributes.getLength(); l++ ) {
                            Node roleAttribute = roleAttributes.item(l);

                            if( roleAttribute.getNodeType() == Node.TEXT_NODE ) {
                                continue;
                            }
                            if( roleAttribute.getNodeName().equalsIgnoreCase("osvirtualharddisk") && roleAttribute.hasChildNodes() ) {
                                NodeList diskAttributes = roleAttribute.getChildNodes();

                                for( int m=0; m<diskAttributes.getLength(); m++ ) {
                                    Node diskAttribute = diskAttributes.item(m);

                                    if( diskAttribute.getNodeName().equalsIgnoreCase("SourceImageName") && diskAttribute.hasChildNodes() ) {
                                        imageId = diskAttribute.getFirstChild().getNodeValue().trim();
                                    }
                                    else if( diskAttribute.getNodeName().equalsIgnoreCase("medialink") && diskAttribute.hasChildNodes() ) {
                                        mediaLink = diskAttribute.getFirstChild().getNodeValue().trim();
                                    }
                                }
                            }
                            else if( roleAttribute.getNodeName().equalsIgnoreCase("RoleName") && roleAttribute.hasChildNodes() ) {
                                vmRoleName = roleAttribute.getFirstChild().getNodeValue().trim();
                            }
                            else if( roleAttribute.getNodeName().equalsIgnoreCase("ConfigurationSets") && roleAttribute.hasChildNodes() ) {
                                NodeList configs = ((Element) roleAttribute).getElementsByTagName("ConfigurationSet");

                                for (int n = 0; n<configs.getLength();n++) {
                                    boolean foundNetConfig = false;
                                    Node config = configs.item(n);

                                    if( config.hasAttributes() ) {
                                        Node c = config.getAttributes().getNamedItem("i:type");

                                        if( c != null ) {
                                            String val = c.getNodeValue();

                                            if( !"NetworkConfigurationSet".equalsIgnoreCase(val) ) {
                                                continue;
                                            }
                                        }
                                    }

                                    if (config.hasChildNodes()) {
                                        NodeList configAttribs = config.getChildNodes();

                                        for (int o = 0; o<configAttribs.getLength();o++) {
                                            Node attrib = configAttribs.item(o);
                                            if (attrib.getNodeName().equalsIgnoreCase("SubnetNames")&& attrib.hasChildNodes()) {
                                                NodeList subnets = attrib.getChildNodes();

                                                for (int p=0;p<subnets.getLength();p++) {
                                                    Node subnet = subnets.item(p);
                                                    if (subnet.getNodeName().equalsIgnoreCase("SubnetName") && subnet.hasChildNodes()) {
                                                        subnetName = subnet.getFirstChild().getNodeValue().trim();
                                                    }
                                                }
                                            }
                                        }
                                    }
                                }
                            }
                        }
                    }
                }
            }
            else if (attribute.getNodeName().equalsIgnoreCase("virtualnetworkname") && attribute.hasChildNodes() ) {
                vlan = attribute.getFirstChild().getNodeValue().trim();
            }
        }
        if( vmRoleName != null ) {
            for( VirtualMachine vm : list ) {
                if( deploymentSlot != null ) {
                    vm.setTag("environment", deploymentSlot);
                }
                if( deploymentId != null ) {
                    vm.setTag("deploymentId", deploymentId);
                }
                if( dnsName != null ) {
                    vm.setPublicDnsAddress(dnsName);
                }
                if( imageId != null ) {
                    Platform fallback = vm.getPlatform();

                    vm.setProviderMachineImageId(imageId);
                    vm.setPlatform(Platform.guess(vm.getProviderMachineImageId()));
                    if( vm.getPlatform().equals(Platform.UNKNOWN) ) {
                        try {
                            MachineImage img = provider.getComputeServices().getImageSupport().getImage(vm.getProviderMachineImageId());

                            if( img != null ) {
                                vm.setPlatform(img.getPlatform());
                            }
                        }
                        catch( Throwable t ) {
                            logger.warn("Error loading machine image: " + t.getMessage());
                        }
                        if( vm.getPlatform().equals(Platform.UNKNOWN) ) {
                            vm.setPlatform(fallback);
                        }
                    }
                }

                if (vlan != null) {
                    String providerVlanId = null;

                    try {
                        providerVlanId = provider.getNetworkServices().getVlanSupport().getVlan(vlan).getProviderVlanId();
                        vm.setProviderVlanId(providerVlanId);
                    }
                    catch (CloudException e) {
                        logger.error("Error getting vlan id for vlan "+vlan);
                        continue;
                    }
                    catch (InternalException ie){
                        logger.error("Error getting vlan id for vlan "+vlan);
                        continue;
                    }

                    if (subnetName != null) {
                        vm.setProviderSubnetId(subnetName + "_" + providerVlanId);
                    }
                }

                String[] parts = vm.getProviderVirtualMachineId().split(":");
                String sName, deploymentName, roleName;

                if (parts.length == 3)    {
                    sName = parts[0];
                    deploymentName = parts[1];
                    roleName= parts[2];
                }
                else if( parts.length == 2 ) {
                    sName = parts[0];
                    deploymentName = parts[1];
                    roleName = deploymentName;
                }
                else {
                    sName = serviceName;
                    deploymentName = serviceName;
                    roleName = serviceName;
                }
                vm.setTag("serviceName", sName);
                vm.setTag("deploymentName", deploymentName);
                vm.setTag("roleName", roleName);
                if( mediaLink != null ) {
                    vm.setTag("mediaLink", mediaLink);
                }
                virtualMachines.add(vm);
            }
        }
    }

    private void parseStatus(@Nonnull ProviderContext ctx, @Nonnull String regionId, @Nonnull String serviceName, @Nonnull Node node, @Nonnull List<ResourceStatus> status) {
        ArrayList<ResourceStatus> list = new ArrayList<ResourceStatus>();
        NodeList attributes = node.getChildNodes();
        String id = "";
        ResourceStatus s = null;

        for( int i=0; i<attributes.getLength(); i++ ) {
            Node attribute = attributes.item(i);

            if( attribute.getNodeType() == Node.TEXT_NODE) {
                continue;
            }
            if( attribute.getNodeName().equalsIgnoreCase("roleinstancelist") && attribute.hasChildNodes() ) {
                NodeList roleInstances = attribute.getChildNodes();

                for( int j=0; j<roleInstances.getLength(); j++ ) {
                    Node roleInstance = roleInstances.item(j);

                    if(roleInstance.getNodeType() == Node.TEXT_NODE) {
                        continue;
                    }
                    if( roleInstance.getNodeName().equalsIgnoreCase("roleinstance") && roleInstance.hasChildNodes() ) {
                        NodeList roleAttributes = roleInstance.getChildNodes();

                        for( int l=0; l<roleAttributes.getLength(); l++ ) {
                            Node roleAttribute = roleAttributes.item(l);

                            if( roleAttribute.getNodeType() == Node.TEXT_NODE ) {
                                continue;
                            }
                            if( roleAttribute.getNodeName().equalsIgnoreCase("RoleName") && roleAttribute.hasChildNodes() ) {
                                String vmId  = roleAttribute.getFirstChild().getNodeValue().trim();

                                id = serviceName + ":" + vmId;
                            }
                            else if( roleAttribute.getNodeName().equalsIgnoreCase("PowerState") && roleAttribute.hasChildNodes() ) {
                                String powerStatus = roleAttribute.getFirstChild().getNodeValue().trim();

                                if( "Started".equalsIgnoreCase(powerStatus)){
                                     s = new ResourceStatus(id, VmState.RUNNING);
                                }
                                else if( "Stopped".equalsIgnoreCase(powerStatus)){
                                     s = new ResourceStatus(id, VmState.STOPPED);
                                }
                                else if( "Stopping".equalsIgnoreCase(powerStatus)){
                                     s = new ResourceStatus(id, VmState.STOPPING);
                                }
                                else if( "Starting".equalsIgnoreCase(powerStatus)){
                                     s = new ResourceStatus(id, VmState.PENDING);
                                }
                                else {
                                    logger.warn("DEBUG: Unknown Azure status: " + powerStatus);
                                }
                            }
                        }
                        if( id == null ) {
                            continue;
                        }

                        if (s != null) {
                            list.add(s);
                            s = null;
                        }
                    }
                }
            }
        }
        for (ResourceStatus rs : list) {
            status.add(rs);
        }
    }

    private void parseHostedService(@Nonnull ProviderContext ctx, @Nonnull Node entry, @Nullable String serviceName, @Nonnull List<VirtualMachine> virtualMachines) throws CloudException, InternalException {
        String regionId = ctx.getRegionId();

        if( regionId == null ) {
            throw new AzureConfigException("No region ID was specified for this request");
        }

        NodeList attributes = entry.getChildNodes();
        String uri = null;
        long created = 0L;
        String service = null;

        boolean mediaLocationFound = false;
        DataCenter dc = null;

        for( int i=0; i<attributes.getLength(); i++ ) {
            Node attribute = attributes.item(i);

            if(attribute.getNodeType() == Node.TEXT_NODE) {
                continue;
            }
            if( attribute.getNodeName().equalsIgnoreCase("url") && attribute.hasChildNodes() ) {
                uri = attribute.getFirstChild().getNodeValue().trim();
            }
            else if( attribute.getNodeName().equalsIgnoreCase("servicename") && attribute.hasChildNodes() ) {
                service = attribute.getFirstChild().getNodeValue().trim();
                if( serviceName != null && !service.equals(serviceName) ) {
                    return;
                }
            }
            else if( attribute.getNodeName().equalsIgnoreCase("hostedserviceproperties") && attribute.hasChildNodes() ) {
                NodeList properties = attribute.getChildNodes();

                for( int j=0; j<properties.getLength(); j++ ) {
                    Node property = properties.item(j);

                    if(property.getNodeType() == Node.TEXT_NODE) {
                        continue;
                    }
                    if( property.getNodeName().equalsIgnoreCase("AffinityGroup") && property.hasChildNodes() ) {
                        //get the region for this affinity group
                        String affinityGroup = property.getFirstChild().getNodeValue().trim();
                        if (affinityGroup != null && !affinityGroup.equals("")) {
                            AffinityGroup affinityGroupModel = provider.getComputeServices().getAffinityGroupSupport().get(affinityGroup);
                            if(affinityGroupModel == null)
                                return;

                            dc = provider.getDataCenterServices().getDataCenter(affinityGroupModel.getDataCenterId());
                            if (dc != null && dc.getRegionId().equals(regionId)) {
                                mediaLocationFound = true;
                            }
                            else {
                                // not correct region/datacenter
                                return;
                            }
                        }
                    }
                    else if( property.getNodeName().equalsIgnoreCase("location") && property.hasChildNodes() ) {
                        if( !mediaLocationFound && !regionId.equals(property.getFirstChild().getNodeValue().trim()) ) {
                            return;
                        }

                    }
                    else if( property.getNodeName().equalsIgnoreCase("datecreated") && property.hasChildNodes() ) {
                        created = provider.parseTimestamp(property.getFirstChild().getNodeValue().trim());
                    }
                }
            }
        }
        if( uri == null || service == null ) {
            return;
        }

        AzureMethod method = new AzureMethod(provider);

        //dmayne 20130416: get the deployment names for each hosted service so we can then extract the detail
        String deployURL = HOSTED_SERVICES + "/"+ service+"?embed-detail=true";
        Document deployDoc = method.getAsXML(ctx.getAccountNumber(), deployURL);

        if (deployDoc == null) {
            return;
        }
        NodeList deployments = deployDoc.getElementsByTagName("Deployments");
        for (int i = 0; i < deployments.getLength(); i++) {
            Node deployNode = deployments.item(i);
            NodeList deployAttributes = deployNode.getChildNodes();

            String deploymentName = "";
            for (int j = 0; j<deployAttributes.getLength(); j++) {
                Node deployment = deployAttributes.item(j);

                if(deployment.getNodeType() == Node.TEXT_NODE) {
                    continue;
                }

                if( deployment.getNodeName().equalsIgnoreCase("Deployment") && deployment.hasChildNodes() ) {
                    NodeList dAttribs = deployment.getChildNodes();
                    for (int k = 0; k<dAttribs.getLength(); k++) {
                        Node mynode = dAttribs.item(k);

                        if ( mynode.getNodeName().equalsIgnoreCase("name") && mynode.hasChildNodes() ) {
                            deploymentName = mynode.getFirstChild().getNodeValue().trim();

<<<<<<< HEAD
                            parseDeployment(ctx, regionId, service + ":" + deploymentName, deployment, virtualMachines);
=======
                            parseDeployment(ctx, regionId, service+":"+deploymentName, deployment, virtualMachines);
>>>>>>> a51fb6d0
                            for (VirtualMachine vm : virtualMachines) {
                                if (vm.getCreationTimestamp() < 1L) {
                                    vm.setCreationTimestamp(created);
                                }
                                if (dc != null) {
                                    vm.setProviderDataCenterId(dc.getProviderDataCenterId());
                                }
                                else {
                                    Collection<DataCenter> dcs = provider.getDataCenterServices().listDataCenters(regionId);
                                    vm.setProviderDataCenterId(dcs.iterator().next().getProviderDataCenterId());
                                }
                            }
                        }
                    }
                }
            }
        }
    }

    private void parseHostedServiceForStatus(@Nonnull ProviderContext ctx, @Nonnull Node entry, @Nullable String serviceName, @Nonnull List<ResourceStatus> status) throws CloudException, InternalException {
        String regionId = ctx.getRegionId();

        if( regionId == null ) {
            throw new AzureConfigException("No region ID was specified for this request");
        }

        NodeList attributes = entry.getChildNodes();
        String uri = null;
        String service = null;

        for( int i=0; i<attributes.getLength(); i++ ) {
            Node attribute = attributes.item(i);

            if(attribute.getNodeType() == Node.TEXT_NODE) {
                continue;
            }
            if( attribute.getNodeName().equalsIgnoreCase("url") && attribute.hasChildNodes() ) {
                uri = attribute.getFirstChild().getNodeValue().trim();
            }
            else if( attribute.getNodeName().equalsIgnoreCase("servicename") && attribute.hasChildNodes() ) {
                service = attribute.getFirstChild().getNodeValue().trim();
                if( serviceName != null && !service.equals(serviceName) ) {
                    return;
                }
            }
            else if( attribute.getNodeName().equalsIgnoreCase("hostedserviceproperties") && attribute.hasChildNodes() ) {
                NodeList properties = attribute.getChildNodes();

                boolean mediaLocationFound = false;
                for( int j=0; j<properties.getLength(); j++ ) {
                    Node property = properties.item(j);

                    if(property.getNodeType() == Node.TEXT_NODE) {
                        continue;
                    }
                    if( property.getNodeName().equalsIgnoreCase("AffinityGroup") && property.hasChildNodes() ) {
                        //get the region for this affinity group
                        String affinityGroup = property.getFirstChild().getNodeValue().trim();
                        if (affinityGroup != null && !affinityGroup.equals("")) {
                            AffinityGroup affinityGroupModel = provider.getComputeServices().getAffinityGroupSupport().get(affinityGroup);
                            if(affinityGroupModel == null)
                                return;

                            DataCenter dc = provider.getDataCenterServices().getDataCenter(affinityGroupModel.getDataCenterId());
                            if (dc != null && dc.getRegionId().equals(regionId)) {
                                mediaLocationFound = true;
                            }
                            else {
                                // not correct region/datacenter
                                return;
                            }
                        }
                    }
                    else if( property.getNodeName().equalsIgnoreCase("location") && property.hasChildNodes() ) {
                        if( !mediaLocationFound && !regionId.equals(property.getFirstChild().getNodeValue().trim()) ) {
                            return;
                        }
                    }
                }
            }
        }
        if( uri == null || service == null ) {
            return;
        }

        AzureMethod method = new AzureMethod(provider);

        //dmayne 20130416: get the deployment names for each hosted service so we can then extract the detail
        String deployURL = HOSTED_SERVICES + "/"+ service+"?embed-detail=true";
        Document deployDoc = method.getAsXML(ctx.getAccountNumber(), deployURL);

        if (deployDoc == null) {
            return;
        }
        NodeList deployments = deployDoc.getElementsByTagName("Deployments");
        for (int i = 0; i < deployments.getLength(); i++) {
            Node deployNode = deployments.item(i);
            NodeList deployAttributes = deployNode.getChildNodes();

            String deploymentName = "";
            for (int j = 0; j<deployAttributes.getLength(); j++) {
                Node deployment = deployAttributes.item(j);

                if(deployment.getNodeType() == Node.TEXT_NODE) {
                    continue;
                }

                if( deployment.getNodeName().equalsIgnoreCase("Deployment") && deployment.hasChildNodes() ) {
                    NodeList dAttribs = deployment.getChildNodes();
                    for (int k = 0; k<dAttribs.getLength(); k++) {
                        Node mynode = dAttribs.item(k);

                        if ( mynode.getNodeName().equalsIgnoreCase("name") && mynode.hasChildNodes() ) {
                            deploymentName = mynode.getFirstChild().getNodeValue().trim();

                            parseStatus(ctx, regionId, service + ":" + deploymentName, deployment, status);
                        }
                    }
                }
            }
        }
    }

    @Override
    public void reboot(@Nonnull String vmId) throws CloudException, InternalException {
        if( logger.isTraceEnabled() ) {
            logger.trace("ENTER: " + AzureVM.class.getName() + ".reboot()");
        }
        try {
            ProviderContext ctx = provider.getContext();

            if( ctx == null ) {
                throw new AzureConfigException("No context was set for this request");
            }
            VirtualMachine vm = getVirtualMachine(vmId);

            if( vm == null ) {
                throw new CloudException("No such virtual machine: " + vmId);
            }
            String serviceName, deploymentName, roleName;

            serviceName = vm.getTag("serviceName").toString();
            deploymentName = vm.getTag("deploymentName").toString();
            roleName = vm.getTag("roleName").toString();

            String resourceDir = HOSTED_SERVICES + "/" + serviceName + "/deployments/" +  deploymentName + "/roleInstances/" + roleName + "/Operations";

            AzureMethod method = new AzureMethod(provider);
           
        	StringBuilder xml = new StringBuilder();
        	xml.append("<RestartRoleOperation xmlns=\"http://schemas.microsoft.com/windowsazure\"");
        	xml.append(" ");
        	xml.append("xmlns:i=\"http://www.w3.org/2001/XMLSchema-instance\">");
        	xml.append("\n");
        	xml.append("<OperationType>RestartRoleOperation</OperationType>");
        	xml.append("\n");
        	xml.append("</RestartRoleOperation>");
        	xml.append("\n");

            if( logger.isInfoEnabled() ) {
                logger.info("Rebooting " + vmId);
            }
          	method.post(ctx.getAccountNumber(), resourceDir, xml.toString());
        	
        }
        finally {
        	if( logger.isTraceEnabled() ) {
                logger.trace("EXIT: " + AzureVM.class.getName() + ".reboot()");
            }
        }
    
    }

    @Override
    public void resume(@Nonnull String vmId) throws CloudException, InternalException {
        throw new OperationNotSupportedException("Suspend/resume is not supported in Microsoft Azure");
    }

    @Override
    public void pause(@Nonnull String vmId) throws InternalException, CloudException {
        throw new OperationNotSupportedException("Pause/unpause is not supported in Microsoft Azure");
    }

    @Override
    public void stop(@Nonnull String vmId, boolean force) throws InternalException, CloudException {
        if( logger.isTraceEnabled() ) {
            logger.trace("ENTER: " + AzureVM.class.getName() + ".Boot()");
        }
        try {
            // TODO: force vs not force
            ProviderContext ctx = provider.getContext();

            if( ctx == null ) {
                throw new AzureConfigException("No context was set for this request");
            }
            VirtualMachine vm = getVirtualMachine(vmId);

            if( vm == null ) {
                throw new CloudException("No such virtual machine: " + vmId);
            }
            String serviceName, deploymentName, roleName;

            serviceName = vm.getTag("serviceName").toString();
            deploymentName = vm.getTag("deploymentName").toString();
            roleName = vm.getTag("roleName").toString();

            String resourceDir = HOSTED_SERVICES + "/" + serviceName + "/deployments/" +  deploymentName + "/roleInstances/" + roleName + "/Operations";
            logger.debug("__________________________________________________________");
            logger.debug("Stop vm "+resourceDir);

            AzureMethod method = new AzureMethod(provider);

            StringBuilder xml = new StringBuilder();
            xml.append("<ShutdownRoleOperation  xmlns=\"http://schemas.microsoft.com/windowsazure\"");
            xml.append(" ");
            xml.append("xmlns:i=\"http://www.w3.org/2001/XMLSchema-instance\">");
            xml.append("\n");
            xml.append("<OperationType>ShutdownRoleOperation </OperationType>");
            xml.append("\n");
            xml.append("</ShutdownRoleOperation>");
            xml.append("\n");

            if( logger.isInfoEnabled() ) {
                logger.info("Stopping the " + provider.getCloudName() + " virtual machine: " + vmId);
            }
            logger.debug(xml);
            logger.debug("__________________________________________________________");
            method.post(ctx.getAccountNumber(), resourceDir, xml.toString());
        }
        finally {
            if( logger.isTraceEnabled() ) {
                logger.trace("EXIT: " + AzureVM.class.getName() + ".launch()");
            }
        }
    }

    @Override
    public void suspend(@Nonnull String vmId) throws CloudException, InternalException {
        throw new OperationNotSupportedException("Suspend/resume is not supported in Microsoft Azure");
    }

    @Override
    public void terminate(@Nonnull String vmId, @Nullable String explanation) throws InternalException, CloudException {
        if( logger.isTraceEnabled() ) {
            logger.trace("ENTER: " + AzureVM.class.getName() + ".terminate()");
        }
        try {
            VirtualMachine vm = getVirtualMachine(vmId);

            if( vm == null ) {
                throw new CloudException("No such virtual machine: " + vmId);
            }

            ArrayList<String> disks = getAttachedDisks(vm);
            long timeout = System.currentTimeMillis() + (CalendarWrapper.MINUTE * 10L);

            while( timeout > System.currentTimeMillis() ) {
                if( vm == null || VmState.TERMINATED.equals(vm.getCurrentState()) ) {
                    return;
                }
                if( !VmState.PENDING.equals(vm.getCurrentState()) && !VmState.STOPPING.equals(vm.getCurrentState()) ) {
                    break;
                }
                try { Thread.sleep(15000L); }
                catch( InterruptedException ignore ) { }
                try { vm = getVirtualMachine(vmId); }
                catch( Throwable ignore ) { }
            }
            ProviderContext ctx = provider.getContext();

            if( ctx == null ) {
                throw new AzureConfigException("No context was set for this request");
            }
            String serviceName, deploymentName;

            serviceName = vm.getTag("serviceName").toString();
            deploymentName = vm.getTag("deploymentName").toString();

            String resourceDir = HOSTED_SERVICES + "/" + serviceName + "/deployments/" +  deploymentName;
            AzureMethod method = new AzureMethod(provider);

            timeout = System.currentTimeMillis() + (CalendarWrapper.MINUTE*10L);
            while( timeout > System.currentTimeMillis() ) {
                if( logger.isInfoEnabled() ) {
                    logger.info("Deleting deployments for " + serviceName);
                }
                try {
                    method.invoke("DELETE", ctx.getAccountNumber(), resourceDir, "");
                    break;
                }
                catch( CloudException e ) {
                    if( e.getProviderCode() != null && e.getProviderCode().equals("ConflictError") ) {
                        logger.warn("Conflict error, maybe retrying in 30 seconds");
                        try { Thread.sleep(30000L); }
                        catch( InterruptedException ignore ) { }
                        continue;
                    }
                    throw e;
                }
            }

            timeout = System.currentTimeMillis() + (CalendarWrapper.MINUTE*10L);
            while( timeout > System.currentTimeMillis() ) {
                if( vm == null || VmState.TERMINATED.equals(vm.getCurrentState()) ) {
                    break;
                }
                try { Thread.sleep(15000L); }
                catch( InterruptedException ignore ) { }
                try { vm = getVirtualMachine(vmId); }
                catch( Throwable ignore ) { }
            }

            terminateService(serviceName, explanation);

            //now delete the orphaned disks
            for (String disk : disks) {
                provider.getComputeServices().getVolumeSupport().remove(disk);
            }
        }
        finally {
            if( logger.isTraceEnabled() ) {
                logger.trace("EXIT: " + AzureVM.class.getName() + ".terminate()");
            }
        }
    }

    public void terminateService(String serviceName, String explanation) throws InternalException, CloudException {
        APITrace.begin(getProvider(), "VM.terminateService");
        try {
            ProviderContext ctx = provider.getContext();

            if( ctx == null ) {
                throw new AzureConfigException("No context was set for this request");
            }
            AzureMethod method = new AzureMethod(provider);
            String resourceDir = HOSTED_SERVICES + "/" + serviceName;
            long timeout = System.currentTimeMillis() + (CalendarWrapper.MINUTE * 10L);
            while( timeout > System.currentTimeMillis() ) {
                try{
                    if( logger.isInfoEnabled() ) {
                        logger.info("Deleting hosted service " + serviceName+": "+explanation);
                    }
                    method.invoke("DELETE", ctx.getAccountNumber(), resourceDir, "");
                    break;
                }
                catch( CloudException e ) {
                    logger.error("Unable to delete hosted service for " + serviceName + ": " + e.getMessage());
                    logger.error("Retrying...");
                    try { Thread.sleep(30000L); }
                    catch( InterruptedException ignore ) { }
                    continue;
                }
                catch( Throwable t ) {
                    logger.warn("Unable to delete hosted service for " + serviceName + ": " + t.getMessage());
                    return;
                }
            }
        }
        finally {
            APITrace.end();
        }
    }


    private ArrayList<String> getAttachedDisks(VirtualMachine vm) throws InternalException, CloudException {
        ProviderContext ctx = provider.getContext();

        if( ctx == null ) {
            throw new AzureConfigException("No context was set for this request");
        }

        ArrayList<String> list = new ArrayList<String>();
        boolean diskFound = false;
        String serviceName, deploymentName;

        serviceName = vm.getTag("serviceName").toString();
        deploymentName = vm.getTag("deploymentName").toString();
        String resourceDir = HOSTED_SERVICES + "/" + serviceName + "/deployments/" +  deploymentName;
        AzureMethod method = new AzureMethod(provider);

        Document doc = method.getAsXML(ctx.getAccountNumber(),resourceDir);

        NodeList entries = doc.getElementsByTagName("Deployment");
        for (int i = 0; i < entries.getLength(); i++) {
            Node entry = entries.item(i);
            NodeList attributes = entry.getChildNodes();

            for (int j = 0; j < attributes.getLength(); j++){
                Node attribute = attributes.item(j);

                if (attribute.getNodeName().equalsIgnoreCase("RoleList") && attribute.hasChildNodes()) {
                    NodeList instances = attribute.getChildNodes();

                    for (int k = 0; k <instances.getLength(); k++){
                        Node instance = instances.item(k);

                        if (instance.getNodeName().equalsIgnoreCase("Role") && instance.hasChildNodes()){
                            NodeList roles = instance.getChildNodes();

                            for (int l = 0; l<roles.getLength(); l++) {
                                Node role = roles.item(l);

                                if (role.getNodeName().equalsIgnoreCase("OSVirtualHardDisk") && role.hasChildNodes()) {
                                    NodeList disks = role.getChildNodes();

                                    for (int m = 0; m<disks.getLength(); m++) {
                                        Node disk = disks.item(m);

                                        if (disk.getNodeName().equalsIgnoreCase("DiskName") && disk.hasChildNodes()) {
                                            String name = disk.getFirstChild().getNodeValue();
                                            list.add(name);
                                            diskFound = true;
                                            break;
                                        }
                                    }
                                }
                                if (diskFound) {
                                    diskFound = false;
                                    break;
                                }
                            }
                        }
                    }
                }
            }
        }

        return list;
    }

    @Override
    public void unpause(@Nonnull String vmId) throws CloudException, InternalException {
        throw new OperationNotSupportedException("Pause/unpause is not supported in Microsoft Azure");
    }

    @Override
    public void updateTags(@Nonnull String vmId, @Nonnull Tag... tags) throws CloudException, InternalException {
        //To change body of implemented methods use File | Settings | File Templates.
    }

    @Override
    public @Nonnull String[] mapServiceAction(@Nonnull ServiceAction action) {
        return new String[0];
    }

    private @Nonnull String toUniqueId(@Nonnull String name, @Nonnull AzureMethod method, ProviderContext ctx) throws CloudException, InternalException {
        name = name.toLowerCase().replaceAll(" ", "");

        String id = name;
        int i = 0;

        while( method.getAsXML(ctx.getAccountNumber(), HOSTED_SERVICES+ "/"+id) != null ) {
            i++;
            id = name + "-" + i;
        }
        return id;
    }

    private @Nullable VirtualMachineProduct toProduct(@Nonnull JSONObject json) throws InternalException {
        VirtualMachineProduct prd = new VirtualMachineProduct();

        try {
            if( json.has("id") ) {
                prd.setProviderProductId(json.getString("id"));
            }
            else {
                return null;
            }
            if( json.has("name") ) {
                prd.setName(json.getString("name"));
            }
            else {
                prd.setName(prd.getProviderProductId());
            }
            if( json.has("description") ) {
                prd.setDescription(json.getString("description"));
            }
            else {
                prd.setDescription(prd.getName());
            }
            if( json.has("cpuCount") ) {
                prd.setCpuCount(json.getInt("cpuCount"));
            }
            else {
                prd.setCpuCount(1);
            }
            if( json.has("rootVolumeSizeInGb") ) {
                prd.setRootVolumeSize(new Storage<Gigabyte>(json.getInt("rootVolumeSizeInGb"), Storage.GIGABYTE));
            }
            else {
                prd.setRootVolumeSize(new Storage<Gigabyte>(1, Storage.GIGABYTE));
            }
            if( json.has("ramSizeInMb") ) {
                prd.setRamSize(new Storage<Megabyte>(json.getInt("ramSizeInMb"), Storage.MEGABYTE));
            }
            else {
                prd.setRamSize(new Storage<Megabyte>(512, Storage.MEGABYTE));
            }
            if( json.has("standardHourlyRates") ) {
                JSONArray rates = json.getJSONArray("standardHourlyRates");

                for( int i=0; i<rates.length(); i++ ) {
                    JSONObject rate = rates.getJSONObject(i);

                    if( rate.has("rate") ) {
                        prd.setStandardHourlyRate((float)rate.getDouble("rate"));
                    }
                }
            }
        }
        catch( JSONException e ) {
            throw new InternalException(e);
        }
        return prd;
    }
<<<<<<< HEAD
=======

    @Override
    public Iterable<VirtualMachineProduct> listProducts(VirtualMachineProductFilterOptions options, Architecture architecture) throws InternalException, CloudException{
        return listProducts(architecture);
    }
>>>>>>> a51fb6d0
}<|MERGE_RESOLUTION|>--- conflicted
+++ resolved
@@ -387,10 +387,6 @@
         AzureMethod method = new AzureMethod(provider);
 
         Document doc = method.getAsXML(ctx.getAccountNumber(), HOSTED_SERVICES + "/"+ sName+"?embed-detail=true");
-<<<<<<< HEAD
-
-=======
->>>>>>> a51fb6d0
         if (doc == null) {
             return null;
         }
@@ -455,10 +451,7 @@
             for (int j = 0; j<deployAttributes.getLength(); j++) {
                 Node deployment = deployAttributes.item(j);
 
-<<<<<<< HEAD
-=======
-
->>>>>>> a51fb6d0
+
                 if(deployment.getNodeType() == Node.TEXT_NODE) {
                     continue;
                 }
@@ -481,13 +474,10 @@
                                         Collection<DataCenter> dcs = provider.getDataCenterServices().listDataCenters(ctx.getRegionId());
                                         vm.setProviderDataCenterId(dcs.iterator().next().getProviderDataCenterId());
                                     }
-<<<<<<< HEAD
-=======
                                     if(ag != null)
                                     {
                                         vm.setAffinityGroupId(ag.getAffinityGroupId());
                                     }
->>>>>>> a51fb6d0
                                     return vm;
                                 }
                             }
@@ -1038,10 +1028,7 @@
                                                 }
                                                 else {
                                                     boolean found = false;
-<<<<<<< HEAD
-=======
-
->>>>>>> a51fb6d0
+
                                                     for( RawAddress ip : ips ) {
                                                         if( ip.getIpAddress().equals(addr) ) {
                                                             found = true;
@@ -1456,11 +1443,7 @@
                         if ( mynode.getNodeName().equalsIgnoreCase("name") && mynode.hasChildNodes() ) {
                             deploymentName = mynode.getFirstChild().getNodeValue().trim();
 
-<<<<<<< HEAD
-                            parseDeployment(ctx, regionId, service + ":" + deploymentName, deployment, virtualMachines);
-=======
                             parseDeployment(ctx, regionId, service+":"+deploymentName, deployment, virtualMachines);
->>>>>>> a51fb6d0
                             for (VirtualMachine vm : virtualMachines) {
                                 if (vm.getCreationTimestamp() < 1L) {
                                     vm.setCreationTimestamp(created);
@@ -1976,12 +1959,9 @@
         }
         return prd;
     }
-<<<<<<< HEAD
-=======
 
     @Override
     public Iterable<VirtualMachineProduct> listProducts(VirtualMachineProductFilterOptions options, Architecture architecture) throws InternalException, CloudException{
         return listProducts(architecture);
     }
->>>>>>> a51fb6d0
 }