/**
 * Copyright (C) 2012 enStratus Networks Inc
 *
 * ====================================================================
 * Licensed under the Apache License, Version 2.0 (the "License");
 * you may not use this file except in compliance with the License.
 * You may obtain a copy of the License at
 *
 * http://www.apache.org/licenses/LICENSE-2.0
 *
 * Unless required by applicable law or agreed to in writing, software
 * distributed under the License is distributed on an "AS IS" BASIS,
 * WITHOUT WARRANTIES OR CONDITIONS OF ANY KIND, either express or implied.
 * See the License for the specific language governing permissions and
 * limitations under the License.
 * ====================================================================
 */

package org.dasein.cloud.azure;

import org.apache.log4j.Logger;
import org.dasein.cloud.AbstractCloud;
import org.dasein.cloud.CloudException;
import org.dasein.cloud.ContextRequirements;
import org.dasein.cloud.InternalException;
import org.dasein.cloud.ProviderContext;
import org.dasein.cloud.azure.compute.AzureComputeServices;
import org.dasein.cloud.azure.network.AzureNetworkServices;
import org.dasein.cloud.azure.storage.AzureStorageServices;
import org.w3c.dom.Document;

import javax.annotation.Nonnull;
import javax.annotation.Nullable;
import javax.xml.xpath.XPath;
import javax.xml.xpath.XPathExpression;
import javax.xml.xpath.XPathExpressionException;
import javax.xml.xpath.XPathFactory;
<<<<<<< HEAD
import java.io.UnsupportedEncodingException;
=======
>>>>>>> 85101961
import java.text.ParseException;
import java.text.SimpleDateFormat;
import java.util.Random;

/**
 * Core cloud provider implementation for the Microsoft Azure cloud.
 * @author George Reese (george.reese@imaginary.com)
 * @since 2012.04.1
 * @version 2012.04.1
 */
public class Azure extends AbstractCloud {
    static private final Logger logger = Azure.getLogger(Azure.class);
	
    static private @Nonnull String getLastItem(@Nonnull String name) {
        int idx = name.lastIndexOf('.');

        if( idx < 0 ) {
            return name;
        }
        else if( idx == (name.length()-1) ) {
            return "";
        }
        return name.substring(idx + 1);
    }

    static public @Nonnull Logger getLogger(@Nonnull Class<?> cls) {
        String pkg = getLastItem(cls.getPackage().getName());

        if( pkg.equals("azure") ) {
            pkg = "";
        }
        else {
            pkg = pkg + ".";
        }
        return Logger.getLogger("dasein.cloud.azure.std." + pkg + getLastItem(cls.getName()));
    }

    static public @Nonnull Logger getWireLogger(@Nonnull Class<?> cls) {
        return Logger.getLogger("dasein.cloud.azure.wire." + getLastItem(cls.getPackage().getName()) + "." + getLastItem(cls.getName()));
    }


    public Azure() { }


    static private final Random random = new Random();
    
    public @Nonnull String generateToken(int minLength, int maxLength) {
        if( minLength < 0 ) {
            minLength = 0;
        }
        if( maxLength < minLength ) {
            if( minLength == 0 ) {
                return "";
            }
            maxLength = minLength;
        }

        //generate token that meets most password complexity requirements - Uppercase and lowercase letters, digits and special chars
        String token = new String(RandomPasswordGenerator.generatePassword(minLength, maxLength, 2, 2, 2));
        return token;
    }
  
    @Override
    public @Nonnull String getCloudName() {
        return "Azure";
    }

    @Override
    public @Nonnull ContextRequirements getContextRequirements() {
        return new ContextRequirements(
                new ContextRequirements.Field("apiKey", "The API Keypair", ContextRequirements.FieldType.KEYPAIR, ContextRequirements.Field.X509, true)
        );
    }

    public String getDataCenterId(String regionId){
    	return regionId;
    }


    @Override
    public @Nonnull AzureComputeServices getComputeServices() {
        return new AzureComputeServices(this);
    }

    @Override
    public @Nonnull AzureLocation getDataCenterServices() {
        return new AzureLocation(this);
    }
    
    @Override
    public @Nonnull AzureNetworkServices getNetworkServices() {
    	//return null;
    	//Not ready yet
    	return new AzureNetworkServices(this);
    }

    private transient String storageEndpoint;

    public @Nonnull String getStorageEndpoint() throws CloudException, InternalException {
        if( storageEndpoint == null ) {
            ProviderContext ctx = getContext();

            if( ctx == null ) {
                throw new AzureConfigException("No configuration was set for this request");
            }
            AzureMethod method = new AzureMethod(this);

            Document xml = method.getAsXML(ctx.getAccountNumber(), "/services/storageservices");

            if( xml == null ) {
                throw new CloudException("Unable to identify the blob endpoint");
            }
            XPathFactory xPathfactory = XPathFactory.newInstance();
            XPath xpath = xPathfactory.newXPath();

            try {
                XPathExpression expr = xpath.compile("(/StorageServices/StorageService/StorageServiceProperties[GeoPrimaryRegion='"+ctx.getRegionId()+"']/Endpoints/Endpoint[contains(.,'.blob.')])[1]");
                storageEndpoint = expr.evaluate(xml).trim();
            } catch (XPathExpressionException e) {
                throw new CloudException("Invalid blob endpoint search expression");
            }

            if( storageEndpoint == null || storageEndpoint.isEmpty()) {
<<<<<<< HEAD
=======
                storageEndpoint = null;
>>>>>>> 85101961
                throw new CloudException("Cannot find blob storage endpoint in the current region");
            }
        }
        return storageEndpoint;
    }

    private transient String storageService;

    public @Nullable String getStorageService() throws CloudException, InternalException {
        if( storageService == null ) {
            ProviderContext ctx = getContext();

            if( ctx == null ) {
                throw new AzureConfigException("No configuration was set for this request");
            }
            AzureMethod method = new AzureMethod(this);

            Document xml = method.getAsXML(ctx.getAccountNumber(), "/services/storageservices");

            if( xml == null ) {
                throw new CloudException("Unable to identify the storage service");
            }
            XPathFactory xPathfactory = XPathFactory.newInstance();
            XPath xpath = xPathfactory.newXPath();

            try {
                XPathExpression expr = xpath.compile("(/StorageServices/StorageService/StorageServiceProperties[GeoPrimaryRegion='"+ctx.getRegionId()+"']/../ServiceName)[1]");
                storageService = expr.evaluate(xml).trim();
            } catch (XPathExpressionException e) {
                throw new CloudException("Failed to find storage service in the current region: " + ctx.getRegionId());
            }

            if( storageService == null || storageService.isEmpty()) {
                throw new CloudException("Unable to find storage service in the current region: " + ctx.getRegionId());
            }
        }
        return storageService;
    }

    @Override
    public @Nonnull AzureStorageServices getStorageServices() {
        return new AzureStorageServices(this);
    }
    
    
    @Override
    public @Nonnull String getProviderName() {
        return "Microsoft";
    }



    public long parseTimestamp(@Nullable String time) throws CloudException {
        if( time == null ) {
            return 0L;
        }
        SimpleDateFormat fmt = new SimpleDateFormat("yyyy-MM-dd'T'HH:mm:ss.SSS'Z'");

        if( time.length() > 0 ) {
            try {
                return fmt.parse(time).getTime();
            }
            catch( ParseException e ) {
                fmt = new SimpleDateFormat("yyyy-MM-dd'T'HH:mm:ss'Z'");
                try {
                    return fmt.parse(time).getTime();
                }
                catch( ParseException encore ) {
                    throw new CloudException("Could not parse date: " + time);
                }
            }
        }
        return 0L;
    }

    @Override
    public @Nullable String testContext() {
        if( logger.isTraceEnabled() ) {
            logger.trace("ENTER: " + Azure.class.getName() + ".testContext()");
        }
        try {
            try {
                AzureMethod method = new AzureMethod(this);
                ProviderContext ctx = getContext();
                
                if( ctx == null ) {
                    logger.error("No context was specified for a context test");
                    return null;
                }

               /* logger.debug("--------------Context-------------");
                logger.debug("Account number: "+ctx.getAccountNumber());
                logger.debug("X509 cert: "+new String(ctx.getX509Cert(), "utf-8"));
                logger.debug("X509 key: "+new String(ctx.getX509Key(), "utf-8"));
                logger.debug("--------------Context-------------");
                */
                if( method.getAsStream(ctx.getAccountNumber(), "/locations") == null ) {
                    logger.warn("Account number was invalid for context test: " + ctx.getAccountNumber());
                    return null;
                }
                if( logger.isDebugEnabled() ) {
                    logger.debug("Valid account: " + ctx.getAccountNumber());
                }
                return ctx.getAccountNumber();
            }
            catch( Exception e ) {
                logger.error("Failed to test context: " + e.getMessage());
                e.printStackTrace();
                return null;
            }
        }
        finally {
            if( logger.isTraceEnabled() ) {
                logger.trace("EXIT: " + Azure.class.getName() + ".testContext()");
            }
        }
    }
}

class RandomPasswordGenerator {
    private static final String ALPHA_CAPS  = "ABCDEFGHIJKLMNOPQRSTUVWXYZ";
    private static final String ALPHA   = "abcdefghijklmnopqrstuvwxyz";
    private static final String NUM     = "0123456789";
    private static final String SPECIAL = "!@#$%^&*_=+-/";

    public static char[] generatePassword(int minLen, int maxLen, int noOfCAPSAlpha,
                                          int noOfDigits, int noOfSpecialChars) {
        if(minLen > maxLen)
            throw new IllegalArgumentException("Min. Length > Max. Length!");
        if( (noOfCAPSAlpha + noOfDigits + noOfSpecialChars) > minLen )
            throw new IllegalArgumentException
                    ("Min. Length should be atleast sum of (CAPS, DIGITS, SPL CHARS) Length!");
        Random rnd = new Random();
        int len = rnd.nextInt(maxLen - minLen + 1) + minLen;
        char[] pswd = new char[len];
        int index = 0;
        for (int i = 0; i < noOfCAPSAlpha; i++) {
            index = getNextIndex(rnd, len, pswd);
            pswd[index] = ALPHA_CAPS.charAt(rnd.nextInt(ALPHA_CAPS.length()));
        }
        for (int i = 0; i < noOfDigits; i++) {
            index = getNextIndex(rnd, len, pswd);
            pswd[index] = NUM.charAt(rnd.nextInt(NUM.length()));
        }
        for (int i = 0; i < noOfSpecialChars; i++) {
            index = getNextIndex(rnd, len, pswd);
            pswd[index] = SPECIAL.charAt(rnd.nextInt(SPECIAL.length()));
        }
        for(int i = 0; i < len; i++) {
            if(pswd[i] == 0) {
                pswd[i] = ALPHA.charAt(rnd.nextInt(ALPHA.length()));
            }
        }
        return pswd;
    }

    private static int getNextIndex(Random rnd, int len, char[] pswd) {
        int index = rnd.nextInt(len);
        while(pswd[index = rnd.nextInt(len)] != 0);
        return index;
    }
}<|MERGE_RESOLUTION|>--- conflicted
+++ resolved
@@ -35,10 +35,6 @@
 import javax.xml.xpath.XPathExpression;
 import javax.xml.xpath.XPathExpressionException;
 import javax.xml.xpath.XPathFactory;
-<<<<<<< HEAD
-import java.io.UnsupportedEncodingException;
-=======
->>>>>>> 85101961
 import java.text.ParseException;
 import java.text.SimpleDateFormat;
 import java.util.Random;
@@ -163,10 +159,7 @@
             }
 
             if( storageEndpoint == null || storageEndpoint.isEmpty()) {
-<<<<<<< HEAD
-=======
                 storageEndpoint = null;
->>>>>>> 85101961
                 throw new CloudException("Cannot find blob storage endpoint in the current region");
             }
         }
