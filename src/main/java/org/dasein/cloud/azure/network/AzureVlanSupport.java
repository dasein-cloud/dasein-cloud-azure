/**
 * Copyright (C) 2012 enStratus Networks Inc
 *
 * ====================================================================
 * Licensed under the Apache License, Version 2.0 (the "License");
 * you may not use this file except in compliance with the License.
 * You may obtain a copy of the License at
 *
 * http://www.apache.org/licenses/LICENSE-2.0
 *
 * Unless required by applicable law or agreed to in writing, software
 * distributed under the License is distributed on an "AS IS" BASIS,
 * WITHOUT WARRANTIES OR CONDITIONS OF ANY KIND, either express or implied.
 * See the License for the specific language governing permissions and
 * limitations under the License.
 * ====================================================================
 */

package org.dasein.cloud.azure.network;


import java.io.StringWriter;
import java.util.*;

import javax.annotation.Nonnull;
import javax.annotation.Nullable;
import javax.servlet.http.HttpServletResponse;
import javax.xml.transform.OutputKeys;
import javax.xml.transform.Transformer;
import javax.xml.transform.TransformerFactory;
import javax.xml.transform.dom.DOMSource;
import javax.xml.transform.stream.StreamResult;

import org.apache.log4j.Logger;
import org.dasein.cloud.*;
import org.dasein.cloud.azure.Azure;
import org.dasein.cloud.azure.AzureConfigException;
import org.dasein.cloud.azure.AzureMethod;
import org.dasein.cloud.dc.DataCenter;
import org.dasein.cloud.identity.ServiceAction;
import org.dasein.cloud.network.AbstractVLANSupport;
import org.dasein.cloud.network.IPVersion;
import org.dasein.cloud.network.NICCreateOptions;
import org.dasein.cloud.network.NetworkInterface;
import org.dasein.cloud.network.Networkable;
import org.dasein.cloud.network.RoutingTable;
import org.dasein.cloud.network.Subnet;
import org.dasein.cloud.network.SubnetCreateOptions;
import org.dasein.cloud.network.SubnetState;
import org.dasein.cloud.network.VLAN;
import org.dasein.cloud.network.VLANState;
import org.dasein.cloud.network.VLANSupport;
import org.w3c.dom.Document;
import org.w3c.dom.Element;
import org.w3c.dom.Node;
import org.w3c.dom.NodeList;

public class AzureVlanSupport implements VLANSupport {
    static private final Logger logger = Azure.getLogger(AzureVlanSupport.class);

	
	static private final String NETWORKING_SERVICES = "/services/networking";

    private Azure provider;

    public AzureVlanSupport(Azure provider) {
        this.provider = provider;
    }
	

	@Override
	public String[] mapServiceAction(ServiceAction action) {
		return new String[0];
	}

	@Override
	public void addRouteToAddress(String toRoutingTableId, IPVersion version,String destinationCidr, String address) throws CloudException,InternalException {
        throw new OperationNotSupportedException("Routing tables not supported");

	}

	@Override
	public void addRouteToGateway(String toRoutingTableId, IPVersion version,String destinationCidr, String gatewayId) throws CloudException,InternalException {
        throw new OperationNotSupportedException("Routing tables not supported");

	}

	@Override
	public void addRouteToNetworkInterface(String toRoutingTableId,
			IPVersion version, String destinationCidr, String nicId)
			throws CloudException, InternalException {
        throw new OperationNotSupportedException("Routing tables not supported");

	}

	@Override
	public void addRouteToVirtualMachine(String toRoutingTableId,
			IPVersion version, String destinationCidr, String vmId)
			throws CloudException, InternalException {
        throw new OperationNotSupportedException("Routing tables not supported");

	}

	@Override
	public boolean allowsNewNetworkInterfaceCreation() throws CloudException,
			InternalException {
		return false;
	}

	@Override
	public boolean allowsNewVlanCreation() throws CloudException,
			InternalException {
		return true;
	}

	@Override
	public boolean allowsNewSubnetCreation() throws CloudException,InternalException {
		return true;
	}

    @Override
	public void assignRoutingTableToSubnet(String subnetId,String routingTableId) throws CloudException, InternalException {
        throw new OperationNotSupportedException("Routing tables not supported");

	}

	@Override
	public void assignRoutingTableToVlan(String vlanId, String routingTableId)
			throws CloudException, InternalException {
        throw new OperationNotSupportedException("Routing tables not supported");

	}

	@Override
	public void attachNetworkInterface(String nicId, String vmId, int index)
			throws CloudException, InternalException {
        throw new OperationNotSupportedException("Network interfaces not supported");

	}

	@Override
	public String createInternetGateway(String forVlanId)
			throws CloudException, InternalException {
        throw new OperationNotSupportedException("Internet gateways not supported");
	}

	@Override
	public String createRoutingTable(String forVlanId, String name,
			String description) throws CloudException, InternalException {
        throw new OperationNotSupportedException("Routing tables not supported");
	}

	@Override
	public NetworkInterface createNetworkInterface(NICCreateOptions options)throws CloudException, InternalException {
        throw new OperationNotSupportedException("Network interfaces not supported");
	}

    @Nonnull
    @Override
    public Subnet createSubnet(@Nonnull SubnetCreateOptions subnetCreateOptions) throws CloudException, InternalException {
        if( logger.isTraceEnabled() ) {
            logger.trace("ENTER: " + AzureVlanSupport.class.getName() + ".createSubnet()");
        }

        try {
            ProviderContext ctx = provider.getContext();

            if( ctx == null ) {
                throw new AzureConfigException("No context was specified for this request");
            }

            String vlanId = subnetCreateOptions.getProviderVlanId();
            VLAN vlan = getVlan(vlanId);
            String vlanName = vlan.getName();

            String subName = subnetCreateOptions.getName();
            String subCidr = subnetCreateOptions.getCidr();

            AzureMethod method = new AzureMethod(provider);
            StringBuilder xml = new StringBuilder();

            Document doc = getNetworkConfig();
            NodeList entries = doc.getElementsByTagName("VirtualNetworkConfiguration");

            for (int i = 0; i < entries.getLength(); i++) {
                Node node = entries.item(i);

                Element element = (Element) node;

                NodeList virtualNetworkSites = element.getElementsByTagName("VirtualNetworkSites");
                for (int j = 0; j<virtualNetworkSites.getLength(); j++) {
                    Node item = virtualNetworkSites.item(j);

                    if(item.getNodeType() == Node.TEXT_NODE) continue;

                    Element elItem = (Element) item;
                    NodeList vns = elItem.getElementsByTagName("VirtualNetworkSite");
                    for (int k = 0; k<vns.getLength(); k++) {
                        Node vn = vns.item(k);
                        String vnName = vn.getNodeName();

                        if( vnName.equalsIgnoreCase("VirtualNetworkSite") && vn.hasChildNodes() ) {
                            Element el = (Element) vn;
                            String siteName = el.getAttribute("name");
                            if (siteName.equalsIgnoreCase(vlanName)) {
                                NodeList subnets = el.getElementsByTagName("Subnets");

                                if (subnets != null && subnets.getLength() > 0) {
                                    logger.debug("Subnet exists");
                                    Element subnetList = (Element) subnets.item(0);
                                    Element subnet = doc.createElement("Subnet");
                                    subnet.setAttribute("name", subName);

                                    Element addressPrefix = doc.createElement("AddressPrefix");
                                    addressPrefix.appendChild(doc.createTextNode(subCidr));

                                    subnet.appendChild(addressPrefix);
                                    subnetList.appendChild(subnet);
                                    break;
                                }
                                else {
                                    logger.debug("Subnet does not exist");
                                    Element subnetList = doc.createElement("Subnets");
                                    Element subnet = doc.createElement("Subnet");
                                    subnet.setAttribute("name", subName);

                                    Element addressPrefix = doc.createElement("AddressPrefix");
                                    addressPrefix.appendChild(doc.createTextNode(subCidr));

            if (requestId != null) {
                int httpCode = method.getOperationStatus(requestId);
                while (httpCode == -1) {
                    httpCode = method.getOperationStatus(requestId);
                }
                if (httpCode == HttpServletResponse.SC_OK) {
                    try {
                        return getSubnet(subName);
                    }
                    catch( Throwable ignore ) { }
                }
            }

            String resourceDir = NETWORKING_SERVICES + "/media";
            String requestId = method.invoke("PUT", ctx.getAccountNumber(),resourceDir, xml.toString());

            if (requestId != null) {
                int httpCode = method.getOperationStatus(requestId);
                while (httpCode == -1) {
                    try {
                        Thread.sleep(15000L);
                    }
                    catch (InterruptedException ignored){}
                    httpCode = method.getOperationStatus(requestId);
                }
                if (httpCode == HttpServletResponse.SC_OK) {
                    try {
                        return getSubnet(subName);
                    }
                    catch( Throwable ignore ) { }
                }
            }
            return null;
        }
        finally {
            if( logger.isTraceEnabled() ) {
                logger.trace("EXIT: " + AzureVlanSupport.class.getName() + ".createSubnet()");
            }
        }
	}

    @Override
	public VLAN createVlan(String cidr, String name, String description, String domainName, String[] dnsServers, String[] ntpServers)throws CloudException, InternalException {
        if( logger.isTraceEnabled() ) {
            logger.trace("ENTER: " + AzureVlanSupport.class.getName() + ".createVlan()");
        }

        int mask = 32;
        if(cidr != null){
            String[] ipInfo = cidr.split("/");

            if(ipInfo != null && ipInfo.length >1){
                mask = Integer.valueOf(ipInfo[1]);
            }
        }
        if(mask < 8 || mask > 29){
            logger.error("Azure address prefix size has to between /8 and /29");
            throw new InternalException("Azure address prefix size has to between /8 and /29");
        }

        try {
            ProviderContext ctx = provider.getContext();

            if( ctx == null ) {
                throw new AzureConfigException("No context was specified for this request");
            }

            String regionId = ctx.getRegionId();
            Collection<DataCenter> dcs = provider.getDataCenterServices().listDataCenters(regionId);
            String dataCenterId = dcs.iterator().next().getProviderDataCenterId();

            AzureMethod method = new AzureMethod(provider);
            StringBuilder xml = new StringBuilder();

            Document doc = getNetworkConfig();
            if (doc == null) {
                xml.append("<NetworkConfiguration xmlns:xsi=\"http://www.w3.org/2001/XMLSchema-instance\" xmlns:xsd=\"http://www.w3.org/2001/XMLSchema\" xmlns=\"http://schemas.microsoft.com/ServiceHosting/2011/07/NetworkConfiguration\">");
                xml.append("<VirtualNetworkConfiguration>");
                xml.append("<Dns />");
                xml.append("<VirtualNetworkSites>");
                xml.append("<VirtualNetworkSite name=\"" + name+ "\" AffinityGroup=\"" +  dataCenterId +"\">");
                xml.append("<AddressSpace>");
                xml.append("<AddressPrefix>").append(cidr).append("</AddressPrefix>");
                xml.append("</AddressSpace>");
                xml.append("</VirtualNetworkSite>");
                xml.append("</VirtualNetworkSites>");
                xml.append("</VirtualNetworkConfiguration>");
                xml.append("</NetworkConfiguration>");
            }
            else {
                NodeList entries = doc.getElementsByTagName("VirtualNetworkConfiguration");

                Node node = entries.item(0);

                Element element = (Element) node;

                NodeList virtualNetworkSites = element.getElementsByTagName("VirtualNetworkSites");
                Node item = virtualNetworkSites.item(0);

                Element elItem = (Element) item;

                Element vns = doc.createElement("VirtualNetworkSite");
                vns.setAttribute("name", name);
                vns.setAttribute("AffinityGroup", dataCenterId);

                Element addressSpace = doc.createElement("AddressSpace");
                Element addressPrefix = doc.createElement("AddressPrefix");
                addressPrefix.appendChild(doc.createTextNode(cidr));

                addressSpace.appendChild(addressPrefix);
                vns.appendChild(addressSpace);
                elItem.appendChild(vns);

                String output="";
                try {
                    TransformerFactory tf = TransformerFactory.newInstance();
                    Transformer transformer = tf.newTransformer();
                    transformer.setOutputProperty(OutputKeys.OMIT_XML_DECLARATION, "yes");
                    StringWriter writer = new StringWriter();
                    transformer.transform(new DOMSource(doc), new StreamResult(writer));
                    output = writer.getBuffer().toString().replaceAll("\n|\r", "");
                    xml.append(output);
                }
                catch (Exception e){
                    System.err.println(e);
                }
            }

            if( logger.isDebugEnabled() ) {
                try {
                    method.parseResponse(xml.toString(), false);
                }
                catch( Exception e ) {
                    logger.warn("Unable to parse outgoing XML locally: " + e.getMessage());
                    logger.warn("XML:");
                    logger.warn(xml.toString());
                }
            }

            String resourceDir = NETWORKING_SERVICES + "/media";
            String requestId = method.invoke("PUT", ctx.getAccountNumber(),resourceDir, xml.toString());

            if (requestId != null) {
                int httpCode = method.getOperationStatus(requestId);
                while (httpCode == -1) {
                    try {
                        Thread.sleep(15000L);
                    }
                    catch (InterruptedException ignored){}
                    httpCode = method.getOperationStatus(requestId);
                }
                if (httpCode == HttpServletResponse.SC_OK) {
                    try {
                        return getVlan(name);
                    }
                    catch( Throwable ignore ) { }
                }
            }
            return null;
        }
        finally {
            if( logger.isTraceEnabled() ) {
                logger.trace("EXIT: " + AzureVlanSupport.class.getName() + ".createVlan()");
            }
        }
	}

	@Override
	public void detachNetworkInterface(String nicId) throws CloudException,InternalException {
        throw new OperationNotSupportedException("Network interfaces not supported");

	}

	@Override
	public int getMaxNetworkInterfaceCount() throws CloudException,InternalException {
		return 0;
	}

	@Override
	public int getMaxVlanCount() throws CloudException, InternalException {
		return 5;
	}

	@Override
	public String getProviderTermForNetworkInterface(Locale locale) {
		return "network interface";
	}

	@Override
	public String getProviderTermForSubnet(Locale locale) {
		return "Subnet";
	}

	@Override
	public String getProviderTermForVlan(Locale locale) {
		return "Address Space";
	}

	@Override
	public NetworkInterface getNetworkInterface(String nicId) throws CloudException, InternalException {
		return null;
	}

    private Document getNetworkConfig() throws CloudException, InternalException {
        ProviderContext ctx = provider.getContext();

        if( ctx == null ) {
            throw new AzureConfigException("No context was specified for this request");
        }
        AzureMethod method = new AzureMethod(provider);

        Document doc = method.getAsXML(ctx.getAccountNumber(), NETWORKING_SERVICES+"/media");

        return doc;
    }

	@Override
	public RoutingTable getRoutingTableForSubnet(String subnetId)throws CloudException, InternalException {
		return null;
	}

	@Override
	public Requirement getRoutingTableSupport() throws CloudException,InternalException {
        return Requirement.NONE;
	}

	@Override
	public RoutingTable getRoutingTableForVlan(String vlanId)throws CloudException, InternalException {
        return null;
	}

	@Override
	public Subnet getSubnet(String subnetId) throws CloudException,InternalException {
        logger.debug("Enter getSubnet");

        ProviderContext ctx = provider.getContext();

        if( ctx == null ) {
            throw new AzureConfigException("No context was specified for this request");
        }
        AzureMethod method = new AzureMethod(provider);

        Document doc = method.getAsXML(ctx.getAccountNumber(), NETWORKING_SERVICES+"/virtualnetwork");

        NodeList entries = doc.getElementsByTagName("VirtualNetworkSite");

        for( int i=0; i<entries.getLength(); i++ ) {
            logger.debug("Searching vlans");
            Node entry = entries.item(i);
            NodeList attributes = entry.getChildNodes();

            String vlanId = "";

            for( int j=0; j<attributes.getLength(); j++ ) {
                Node attribute = attributes.item(j);
                if(attribute.getNodeType() == Node.TEXT_NODE) continue;
                String nodeName = attribute.getNodeName();

                if (nodeName.equalsIgnoreCase("id") && attribute.hasChildNodes() ) {
                    vlanId = attribute.getFirstChild().getNodeValue().trim();
                }

                else if (nodeName.equalsIgnoreCase("subnets") && attribute.hasChildNodes()) {
                    NodeList sNets = attribute.getChildNodes();
                    for (int k=0; k<sNets.getLength(); k++) {
                        Node sAttrib = sNets.item(k);

                        Subnet subnet = toSubnet(ctx, sAttrib, vlanId);
                        if( subnet != null && subnet.getProviderSubnetId().equalsIgnoreCase(subnetId)) {
                            return subnet;
                        }
                    }
                }
            }
        }
		return null;
	}

	@Override
	public Requirement getSubnetSupport() throws CloudException,InternalException {
		return Requirement.REQUIRED;
	}

	@Override
	public VLAN getVlan(String vlanId) throws CloudException, InternalException {
		ArrayList<VLAN> list = (ArrayList<VLAN>) listVlans();
		if(list != null){ 
			for(VLAN vlan: list){
				if(vlan.getProviderVlanId().equals(vlanId) || vlan.getName().equalsIgnoreCase(vlanId)){
					return vlan;
				}			
			}
		}
		return null;		
	}

    @Override
    public boolean isConnectedViaInternetGateway(@Nonnull String s) throws CloudException, InternalException {
        return false;  //To change body of implemented methods use File | Settings | File Templates.
    }

    @Override
	public boolean isNetworkInterfaceSupportEnabled() throws CloudException,InternalException {
		return false;
	}

	@Override
	public boolean isSubscribed() throws CloudException, InternalException {
		return true;
	}

	@Override
	public boolean isSubnetDataCenterConstrained() throws CloudException,InternalException {
		return true;
	}

	@Override
	public boolean isVlanDataCenterConstrained() throws CloudException,InternalException {
		return true;
	}

	@Override
	public Collection<String> listFirewallIdsForNIC(String nicId)throws CloudException, InternalException {
		// TODO Auto-generated method stub
		return null;
	}

    @Nonnull
    @Override
    public Iterable<ResourceStatus> listNetworkInterfaceStatus() throws CloudException, InternalException {
        return null;  //To change body of implemented methods use File | Settings | File Templates.
    }

    @Override
	public Iterable<NetworkInterface> listNetworkInterfaces()throws CloudException, InternalException {
        return Collections.emptyList();
	}

	@Override
	public Iterable<NetworkInterface> listNetworkInterfacesForVM(String forVmId)throws CloudException, InternalException {
        return Collections.emptyList();
	}

	@Override
	public Iterable<NetworkInterface> listNetworkInterfacesInSubnet(
			String subnetId) throws CloudException, InternalException {
        return Collections.emptyList();
	}

	@Override
	public Iterable<NetworkInterface> listNetworkInterfacesInVLAN(String vlanId)
			throws CloudException, InternalException {
        return Collections.emptyList();
	}

    @Nonnull
    @Override
    public Iterable<Networkable> listResources(@Nonnull String inVlanId) throws CloudException, InternalException {
        return Collections.emptyList();
    }

    @Override
	public Iterable<RoutingTable> listRoutingTables(String inVlanId)
			throws CloudException, InternalException {
        return Collections.emptyList();
	}

	@Override
	public Iterable<Subnet> listSubnets(String inVlanId) throws CloudException,InternalException {
        ProviderContext ctx = provider.getContext();

        if( ctx == null ) {
            throw new AzureConfigException("No context was specified for this request");
        }
        AzureMethod method = new AzureMethod(provider);

        Document doc = method.getAsXML(ctx.getAccountNumber(), NETWORKING_SERVICES+"/virtualnetwork");

        NodeList entries = doc.getElementsByTagName("VirtualNetworkSite");
        ArrayList<Subnet> list = new ArrayList<Subnet>();

        for( int i=0; i<entries.getLength(); i++ ) {
            Node entry = entries.item(i);
            NodeList attributes = entry.getChildNodes();

            String vlanId;
            boolean found = false;

            for( int j=0; j<attributes.getLength(); j++ ) {
                Node attribute = attributes.item(j);
                if(attribute.getNodeType() == Node.TEXT_NODE) continue;
                String nodeName = attribute.getNodeName();

                if (nodeName.equalsIgnoreCase("id") && attribute.hasChildNodes() ) {
                    vlanId = attribute.getFirstChild().getNodeValue().trim();
                    if (vlanId.equalsIgnoreCase(inVlanId)) {
                        found = true;
                        continue;
                    }
                }

                //hopefully we have found the right vlan
                if (found) {
                    if (nodeName.equalsIgnoreCase("subnets") && attribute.hasChildNodes()) {
                        NodeList sNets = attribute.getChildNodes();
                        for (int k=0; k<sNets.getLength(); k++) {
                            Node sAttrib = sNets.item(k);

                            Subnet subnet = toSubnet(ctx, sAttrib, inVlanId);
                            if( subnet != null ) {
                                list.add(subnet);
                            }
                        }
                    }
                }
            }
        }
        return list;
	}

	@Override
	public Iterable<IPVersion> listSupportedIPVersions() throws CloudException,
			InternalException {
        return Collections.singletonList(IPVersion.IPV4);
	}

    @Nonnull
    @Override
    public Iterable<ResourceStatus> listVlanStatus() throws CloudException, InternalException {
        ProviderContext ctx = provider.getContext();

        if( ctx == null ) {
            throw new AzureConfigException("No context was specified for this request");
        }
        AzureMethod method = new AzureMethod(provider);

        Document doc = method.getAsXML(ctx.getAccountNumber(), NETWORKING_SERVICES+"/virtualnetwork");

        NodeList entries = doc.getElementsByTagName("VirtualNetworkSite");
        ArrayList<ResourceStatus> list = new ArrayList<ResourceStatus>();

        for( int i=0; i<entries.getLength(); i++ ) {
            Node entry = entries.item(i);
            ResourceStatus status = toVLANStatus(ctx, entry);
            if( status != null ) {
                list.add(status);
            }
        }
        return list;
    }

    @Override
	public Iterable<VLAN> listVlans() throws CloudException, InternalException {

        ProviderContext ctx = provider.getContext();

        if( ctx == null ) {
            throw new AzureConfigException("No context was specified for this request");
        }
        AzureMethod method = new AzureMethod(provider);

        Document doc = method.getAsXML(ctx.getAccountNumber(), NETWORKING_SERVICES+"/virtualnetwork");
                
        NodeList entries = doc.getElementsByTagName("VirtualNetworkSite");
        ArrayList<VLAN> list = new ArrayList<VLAN>();

        for( int i=0; i<entries.getLength(); i++ ) {
            Node entry = entries.item(i);
            ArrayList<VLAN> vlans = (ArrayList<VLAN>) toVLAN(ctx, entry);
            if( vlans != null ) {
            	list.addAll(vlans);
            }
        }        
        return list;
	}
	
	@Override
	public void removeInternetGateway(String forVlanId) throws CloudException,InternalException {
        throw new OperationNotSupportedException("Internet gateways not supported");
	}

	@Override
	public void removeNetworkInterface(String nicId) throws CloudException,
			InternalException {
        throw new OperationNotSupportedException("Network interfaces not supported");

	}

	@Override
	public void removeRoute(String inRoutingTableId, String destinationCidr)
			throws CloudException, InternalException {
        throw new OperationNotSupportedException("Routing tables not supported");

	}

	@Override
	public void removeRoutingTable(String routingTableId)
			throws CloudException, InternalException {
        throw new OperationNotSupportedException("Routing tables not supported");

	}

	@Override
	public void removeSubnet(String providerSubnetId) throws CloudException,InternalException {
        if( logger.isTraceEnabled() ) {
            logger.trace("ENTER: " + AzureVlanSupport.class.getName() + ".removeSubnet()");
        }

        try {
            ProviderContext ctx = provider.getContext();

            if( ctx == null ) {
                throw new AzureConfigException("No context was specified for this request");
            }

            Subnet subnet = getSubnet(providerSubnetId);

            String vlanId = subnet.getProviderVlanId();
            VLAN vlan = getVlan(vlanId);
            String vlanName = vlan.getName();

            AzureMethod method = new AzureMethod(provider);
            StringBuilder xml = new StringBuilder();

            Document doc = getNetworkConfig();
            NodeList entries = doc.getElementsByTagName("VirtualNetworkConfiguration");

            Element element = (Element) entries.item(0);

            NodeList virtualNetworkSites = element.getElementsByTagName("VirtualNetworkSites");

            Element elItem = (Element) virtualNetworkSites.item(0);
            NodeList vns = elItem.getElementsByTagName("VirtualNetworkSite");
            for (int i = 0; i<vns.getLength(); i++) {
                Node vn = vns.item(i);
                String vnName = vn.getNodeName();

                if( vnName.equalsIgnoreCase("VirtualNetworkSite") && vn.hasChildNodes() ) {
                    Element elVN = (Element) vn;
                    String siteName = elVN.getAttribute("name");
                    if (siteName.equalsIgnoreCase(vlanName)) {
                        NodeList subnetsNodes = elVN.getElementsByTagName("Subnets");

                        Element subnetsEl = (Element) subnetsNodes.item(0);

                        NodeList subnetNodes = subnetsEl.getElementsByTagName("Subnet");

                        for (int j = 0; j<subnetNodes.getLength(); j++) {
                            Node subnetNode = subnetNodes.item(j);

                            String subnetName = subnetNode.getNodeName();
                            if( subnetName.equalsIgnoreCase("Subnet") && vn.hasChildNodes() ) {
                                Element sub = (Element) subnetNode;
                                String subName = sub.getAttribute("name");
                                if (subName.equalsIgnoreCase(providerSubnetId)) {
                                    subnetsEl.removeChild(subnetNode);
                                }
                            }
                        }
                    }
                }
            }

            String output="";
            try{
                TransformerFactory tf = TransformerFactory.newInstance();
                Transformer transformer = tf.newTransformer();
                transformer.setOutputProperty(OutputKeys.OMIT_XML_DECLARATION, "yes");
                StringWriter writer = new StringWriter();
                transformer.transform(new DOMSource(doc), new StreamResult(writer));
                output = writer.getBuffer().toString().replaceAll("\n|\r", "");
            }
            catch (Exception e){
                System.err.println(e);
            }
            xml.append(output);
            if( logger.isDebugEnabled() ) {
                try {
                    method.parseResponse(xml.toString(), false);
                }
                catch( Exception e ) {
                    logger.warn("Unable to parse outgoing XML locally: " + e.getMessage());
                    logger.warn("XML:");
                    logger.warn(xml.toString());
                }
            }

            String resourceDir = NETWORKING_SERVICES + "/media";
            method.invoke("PUT", ctx.getAccountNumber(),resourceDir, xml.toString());
        }
        finally {
            if( logger.isTraceEnabled() ) {
                logger.trace("EXIT: " + AzureVlanSupport.class.getName() + ".removeSubnet()");
            }
        }

	}

	@Override
	public void removeVlan(String vlanId) throws CloudException,InternalException {
        if( logger.isTraceEnabled() ) {
            logger.trace("ENTER: " + AzureVlanSupport.class.getName() + ".removeVlan()");
        }

        try {
            ProviderContext ctx = provider.getContext();

            if( ctx == null ) {
                throw new AzureConfigException("No context was specified for this request");
            }

            VLAN vlan = getVlan(vlanId);
            String vlanName = vlan.getName();

            AzureMethod method = new AzureMethod(provider);
            StringBuilder xml = new StringBuilder();

            Document doc = getNetworkConfig();
            NodeList entries = doc.getElementsByTagName("VirtualNetworkConfiguration");

            Element element = (Element) entries.item(0);

            NodeList virtualNetworkSites = element.getElementsByTagName("VirtualNetworkSites");

            Element elItem = (Element) virtualNetworkSites.item(0);
            NodeList vns = elItem.getElementsByTagName("VirtualNetworkSite");
            for (int i = 0; i<vns.getLength(); i++) {
                Node vn = vns.item(i);
                String vnName = vn.getNodeName();

                if( vnName.equalsIgnoreCase("VirtualNetworkSite") && vn.hasChildNodes() ) {
                    Element elVN = (Element) vn;
                    String siteName = elVN.getAttribute("name");
                    if (siteName.equalsIgnoreCase(vlanName)) {
                        elItem.removeChild(vn);
                    }
                }
            }

            String output="";
            try{
                TransformerFactory tf = TransformerFactory.newInstance();
                Transformer transformer = tf.newTransformer();
                transformer.setOutputProperty(OutputKeys.OMIT_XML_DECLARATION, "yes");
                StringWriter writer = new StringWriter();
                transformer.transform(new DOMSource(doc), new StreamResult(writer));
                output = writer.getBuffer().toString().replaceAll("\n|\r", "");
            }
            catch (Exception e){
                System.err.println(e);
            }
            xml.append(output);
            if( logger.isDebugEnabled() ) {
                try {
                    method.parseResponse(xml.toString(), false);
                }
                catch( Exception e ) {
                    logger.warn("Unable to parse outgoing XML locally: " + e.getMessage());
                    logger.warn("XML:");
                    logger.warn(xml.toString());
                }
            }

            String resourceDir = NETWORKING_SERVICES + "/media";
            method.invoke("PUT", ctx.getAccountNumber(),resourceDir, xml.toString());
        }
        finally {
            if( logger.isTraceEnabled() ) {
                logger.trace("EXIT: " + AzureVlanSupport.class.getName() + ".removeVlan()");
            }
        }

	}

    @Override
	public boolean supportsInternetGatewayCreation() throws CloudException, InternalException {
		// TODO Auto-generated method stub
		return false;
	}

	@Override
	public boolean supportsRawAddressRouting() throws CloudException,
			InternalException {
		// TODO Auto-generated method stub
		return false;
	}

    @Override
    public void updateVLANTags(@Nonnull String s, @Nonnull Tag... tags) throws CloudException, InternalException {
        //To change body of implemented methods use File | Settings | File Templates.
    }

    @Override
    public void updateVLANTags(@Nonnull String[] strings, @Nonnull Tag... tags) throws CloudException, InternalException {
        //To change body of implemented methods use File | Settings | File Templates.
    }

    private @Nullable Iterable<VLAN> toVLAN(@Nonnull ProviderContext ctx, @Nullable Node entry) throws CloudException, InternalException {
        if( entry == null ) {
            return null;
        }

        ArrayList<VLAN> list= new ArrayList<VLAN>();

        VLAN vlan = new VLAN();
        vlan.setProviderOwnerId(ctx.getAccountNumber());
        vlan.setProviderRegionId(ctx.getRegionId());
<<<<<<< HEAD
        vlan.setProviderDataCenterId(ctx.getRegionId());
        //vlan.setSupportedTraffic(IPVersion.IPV4);
=======
        vlan.setSupportedTraffic(IPVersion.IPV4);
>>>>>>> 519c9f00

        HashMap<String,String> tags = new HashMap<String, String>();
        NodeList attributes = entry.getChildNodes();
        String id;
        String value;
        VLANState state;

        for( int i=0; i<attributes.getLength(); i++ ) {
            Node attribute = attributes.item(i);
            if(attribute.getNodeType() == Node.TEXT_NODE) continue;
            String nodeName = attribute.getNodeName();

            if( nodeName.equalsIgnoreCase("name") && attribute.hasChildNodes() ) {
                vlan.setName(attribute.getFirstChild().getNodeValue().trim());
            }
            else if (nodeName.equalsIgnoreCase("label") && attribute.hasChildNodes() ) {
                vlan.setDescription(attribute.getFirstChild().getNodeValue().trim());
            }
            else if (nodeName.equalsIgnoreCase("id") && attribute.hasChildNodes() ) {
                id = attribute.getFirstChild().getNodeValue().trim();
                tags.put(AzureVPNSupport.VPN_ID_KEY, id);
                vlan.setProviderVlanId(id);
            }
            else if (nodeName.equalsIgnoreCase("affinitygroup") && attribute.hasChildNodes() ) {
                String affinityGroup = attribute.getFirstChild().getNodeValue().trim();
                if (affinityGroup != null && !affinityGroup.equals("")) {
                    DataCenter dc = provider.getDataCenterServices().getDataCenter(affinityGroup);
                    if ( dc != null && dc.getRegionId().equals(ctx.getRegionId())) {
                        vlan.setProviderDataCenterId(dc.getProviderDataCenterId());
                    }
                    else {
                        return null;
                    }
                }
                tags.put("AffinityGroup", attribute.getFirstChild().getNodeValue().trim());
            }
            else if (nodeName.equalsIgnoreCase("state") && attribute.hasChildNodes() ) {
                value = attribute.getFirstChild().getNodeValue().trim();

                if( value.equalsIgnoreCase("created") || value.equalsIgnoreCase("updating")) {
                    state = VLANState.AVAILABLE;
                }
                else if( value.equalsIgnoreCase("creating") ) {
                    state = VLANState.PENDING;
                }
                else {
                    logger.warn("Unknown VLAN state: " + value);
                    state = null;
                }
                vlan.setCurrentState(state);
            }
            else if( nodeName.equalsIgnoreCase("AddressSpace") && attribute.hasChildNodes() ) {
                NodeList addressSpaces = attribute.getChildNodes();

                for( int k=0; k<addressSpaces.getLength(); k++ ) {
                    Node addressSpace = addressSpaces.item(k);

                    if( addressSpace.getNodeName().equalsIgnoreCase("AddressPrefixes") && addressSpace.hasChildNodes() ) {

                        NodeList addressPrefixes  = addressSpace.getChildNodes();

                        for( int l=0; l<addressPrefixes.getLength(); l++ ) {
                            Node addressPrefix = addressPrefixes.item(l);

                            if( addressPrefix.getNodeName().equalsIgnoreCase("AddressPrefix") && addressPrefix.hasChildNodes() ) {
                                //vlan.setProviderVlanId(addressPrefix.getFirstChild().getNodeValue().trim());
                                vlan.setCidr(addressPrefix.getFirstChild().getNodeValue().trim());

                                if( vlan.getName() == null ) {
                                    vlan.setName(vlan.getProviderVlanId());
                                }
                                if( vlan.getDescription() == null ) {
                                    vlan.setDescription(vlan.getName());
                                }
                                vlan.setTags(tags);

                                list.add(vlan);
                            }
                        }
                    }
                }
            }
        }
        return list;
    }

    private @Nullable ResourceStatus toVLANStatus(@Nonnull ProviderContext ctx, @Nullable Node entry) throws CloudException, InternalException {
        if( entry == null ) {
            return null;
        }
        String id= null;
        String value = null;
        VLANState state = null;


        NodeList attributes = entry.getChildNodes();
        for( int i=0; i<attributes.getLength(); i++ ) {
            Node attribute = attributes.item(i);
            if(attribute.getNodeType() == Node.TEXT_NODE) continue;
            String nodeName = attribute.getNodeName();

            if (nodeName.equalsIgnoreCase("id") && attribute.hasChildNodes() ) {
                id = attribute.getFirstChild().getNodeValue().trim();
            }
            else if (nodeName.equalsIgnoreCase("state") && attribute.hasChildNodes() ) {
                value = attribute.getFirstChild().getNodeValue().trim();

                if( value.equalsIgnoreCase("created") || value.equalsIgnoreCase("updating")) {
                    state = VLANState.AVAILABLE;
                }
                else if( value.equalsIgnoreCase("creating") ) {
                    state = VLANState.PENDING;
                }
                else {
                    logger.warn("Unknown VLAN state: " + value);
                    state = null;
                }
            }
            else if (nodeName.equalsIgnoreCase("affinitygroup") && attribute.hasChildNodes() ) {
                String affinityGroup = attribute.getFirstChild().getNodeValue().trim();
                if (affinityGroup != null && !affinityGroup.equals("")) {
                    DataCenter dc = provider.getDataCenterServices().getDataCenter(affinityGroup);
                    if ( dc == null || !dc.getRegionId().equals(ctx.getRegionId())) {
                        return null;
                    }
                }
            }

        }
        ResourceStatus status = new ResourceStatus(id, state);
        return status;
    }

    private @Nullable Subnet toSubnet(@Nonnull ProviderContext ctx, @Nullable Node entry, @Nonnull String vlanId) throws CloudException, InternalException {
        if( entry == null ) {
            return null;
        }

        NodeList attributes = entry.getChildNodes();
        String name = null;
        String cidr= null;

        for( int i=0; i<attributes.getLength(); i++ ) {
            Node attribute = attributes.item(i);
            if(attribute.getNodeType() == Node.TEXT_NODE) continue;

            String nodeName = attribute.getNodeName();

            if( nodeName.equalsIgnoreCase("name") && attribute.hasChildNodes() ) {
                name = attribute.getFirstChild().getNodeValue().trim();

            }
            else if( nodeName.equalsIgnoreCase("AddressPrefix") && attribute.hasChildNodes() ) {
                cidr = attribute.getFirstChild().getNodeValue().trim();
            }
        }

        Subnet subnet = Subnet.getInstance(ctx.getAccountNumber(), ctx.getRegionId(), vlanId, name, SubnetState.AVAILABLE, name, name, cidr);
        DataCenter dc = provider.getDataCenterServices().listDataCenters(ctx.getRegionId()).iterator().next();
        subnet.constrainedToDataCenter(dc.getProviderDataCenterId());
        return subnet;
    }
}
<|MERGE_RESOLUTION|>--- conflicted
+++ resolved
@@ -1,1105 +1,1100 @@
-/**
- * Copyright (C) 2012 enStratus Networks Inc
- *
- * ====================================================================
- * Licensed under the Apache License, Version 2.0 (the "License");
- * you may not use this file except in compliance with the License.
- * You may obtain a copy of the License at
- *
- * http://www.apache.org/licenses/LICENSE-2.0
- *
- * Unless required by applicable law or agreed to in writing, software
- * distributed under the License is distributed on an "AS IS" BASIS,
- * WITHOUT WARRANTIES OR CONDITIONS OF ANY KIND, either express or implied.
- * See the License for the specific language governing permissions and
- * limitations under the License.
- * ====================================================================
- */
-
-package org.dasein.cloud.azure.network;
-
-
-import java.io.StringWriter;
-import java.util.*;
-
-import javax.annotation.Nonnull;
-import javax.annotation.Nullable;
-import javax.servlet.http.HttpServletResponse;
-import javax.xml.transform.OutputKeys;
-import javax.xml.transform.Transformer;
-import javax.xml.transform.TransformerFactory;
-import javax.xml.transform.dom.DOMSource;
-import javax.xml.transform.stream.StreamResult;
-
-import org.apache.log4j.Logger;
-import org.dasein.cloud.*;
-import org.dasein.cloud.azure.Azure;
-import org.dasein.cloud.azure.AzureConfigException;
-import org.dasein.cloud.azure.AzureMethod;
-import org.dasein.cloud.dc.DataCenter;
-import org.dasein.cloud.identity.ServiceAction;
-import org.dasein.cloud.network.AbstractVLANSupport;
-import org.dasein.cloud.network.IPVersion;
-import org.dasein.cloud.network.NICCreateOptions;
-import org.dasein.cloud.network.NetworkInterface;
-import org.dasein.cloud.network.Networkable;
-import org.dasein.cloud.network.RoutingTable;
-import org.dasein.cloud.network.Subnet;
-import org.dasein.cloud.network.SubnetCreateOptions;
-import org.dasein.cloud.network.SubnetState;
-import org.dasein.cloud.network.VLAN;
-import org.dasein.cloud.network.VLANState;
-import org.dasein.cloud.network.VLANSupport;
-import org.w3c.dom.Document;
-import org.w3c.dom.Element;
-import org.w3c.dom.Node;
-import org.w3c.dom.NodeList;
-
-public class AzureVlanSupport implements VLANSupport {
-    static private final Logger logger = Azure.getLogger(AzureVlanSupport.class);
-
-	
-	static private final String NETWORKING_SERVICES = "/services/networking";
-
-    private Azure provider;
-
-    public AzureVlanSupport(Azure provider) {
-        this.provider = provider;
-    }
-	
-
-	@Override
-	public String[] mapServiceAction(ServiceAction action) {
-		return new String[0];
-	}
-
-	@Override
-	public void addRouteToAddress(String toRoutingTableId, IPVersion version,String destinationCidr, String address) throws CloudException,InternalException {
-        throw new OperationNotSupportedException("Routing tables not supported");
-
-	}
-
-	@Override
-	public void addRouteToGateway(String toRoutingTableId, IPVersion version,String destinationCidr, String gatewayId) throws CloudException,InternalException {
-        throw new OperationNotSupportedException("Routing tables not supported");
-
-	}
-
-	@Override
-	public void addRouteToNetworkInterface(String toRoutingTableId,
-			IPVersion version, String destinationCidr, String nicId)
-			throws CloudException, InternalException {
-        throw new OperationNotSupportedException("Routing tables not supported");
-
-	}
-
-	@Override
-	public void addRouteToVirtualMachine(String toRoutingTableId,
-			IPVersion version, String destinationCidr, String vmId)
-			throws CloudException, InternalException {
-        throw new OperationNotSupportedException("Routing tables not supported");
-
-	}
-
-	@Override
-	public boolean allowsNewNetworkInterfaceCreation() throws CloudException,
-			InternalException {
-		return false;
-	}
-
-	@Override
-	public boolean allowsNewVlanCreation() throws CloudException,
-			InternalException {
-		return true;
-	}
-
-	@Override
-	public boolean allowsNewSubnetCreation() throws CloudException,InternalException {
-		return true;
-	}
-
-    @Override
-	public void assignRoutingTableToSubnet(String subnetId,String routingTableId) throws CloudException, InternalException {
-        throw new OperationNotSupportedException("Routing tables not supported");
-
-	}
-
-	@Override
-	public void assignRoutingTableToVlan(String vlanId, String routingTableId)
-			throws CloudException, InternalException {
-        throw new OperationNotSupportedException("Routing tables not supported");
-
-	}
-
-	@Override
-	public void attachNetworkInterface(String nicId, String vmId, int index)
-			throws CloudException, InternalException {
-        throw new OperationNotSupportedException("Network interfaces not supported");
-
-	}
-
-	@Override
-	public String createInternetGateway(String forVlanId)
-			throws CloudException, InternalException {
-        throw new OperationNotSupportedException("Internet gateways not supported");
-	}
-
-	@Override
-	public String createRoutingTable(String forVlanId, String name,
-			String description) throws CloudException, InternalException {
-        throw new OperationNotSupportedException("Routing tables not supported");
-	}
-
-	@Override
-	public NetworkInterface createNetworkInterface(NICCreateOptions options)throws CloudException, InternalException {
-        throw new OperationNotSupportedException("Network interfaces not supported");
-	}
-
-    @Nonnull
-    @Override
-    public Subnet createSubnet(@Nonnull SubnetCreateOptions subnetCreateOptions) throws CloudException, InternalException {
-        if( logger.isTraceEnabled() ) {
-            logger.trace("ENTER: " + AzureVlanSupport.class.getName() + ".createSubnet()");
-        }
-
-        try {
-            ProviderContext ctx = provider.getContext();
-
-            if( ctx == null ) {
-                throw new AzureConfigException("No context was specified for this request");
-            }
-
-            String vlanId = subnetCreateOptions.getProviderVlanId();
-            VLAN vlan = getVlan(vlanId);
-            String vlanName = vlan.getName();
-
-            String subName = subnetCreateOptions.getName();
-            String subCidr = subnetCreateOptions.getCidr();
-
-            AzureMethod method = new AzureMethod(provider);
-            StringBuilder xml = new StringBuilder();
-
-            Document doc = getNetworkConfig();
-            NodeList entries = doc.getElementsByTagName("VirtualNetworkConfiguration");
-
-            for (int i = 0; i < entries.getLength(); i++) {
-                Node node = entries.item(i);
-
-                Element element = (Element) node;
-
-                NodeList virtualNetworkSites = element.getElementsByTagName("VirtualNetworkSites");
-                for (int j = 0; j<virtualNetworkSites.getLength(); j++) {
-                    Node item = virtualNetworkSites.item(j);
-
-                    if(item.getNodeType() == Node.TEXT_NODE) continue;
-
-                    Element elItem = (Element) item;
-                    NodeList vns = elItem.getElementsByTagName("VirtualNetworkSite");
-                    for (int k = 0; k<vns.getLength(); k++) {
-                        Node vn = vns.item(k);
-                        String vnName = vn.getNodeName();
-
-                        if( vnName.equalsIgnoreCase("VirtualNetworkSite") && vn.hasChildNodes() ) {
-                            Element el = (Element) vn;
-                            String siteName = el.getAttribute("name");
-                            if (siteName.equalsIgnoreCase(vlanName)) {
-                                NodeList subnets = el.getElementsByTagName("Subnets");
-
-                                if (subnets != null && subnets.getLength() > 0) {
-                                    logger.debug("Subnet exists");
-                                    Element subnetList = (Element) subnets.item(0);
-                                    Element subnet = doc.createElement("Subnet");
-                                    subnet.setAttribute("name", subName);
-
-                                    Element addressPrefix = doc.createElement("AddressPrefix");
-                                    addressPrefix.appendChild(doc.createTextNode(subCidr));
-
-                                    subnet.appendChild(addressPrefix);
-                                    subnetList.appendChild(subnet);
-                                    break;
-                                }
-                                else {
-                                    logger.debug("Subnet does not exist");
-                                    Element subnetList = doc.createElement("Subnets");
-                                    Element subnet = doc.createElement("Subnet");
-                                    subnet.setAttribute("name", subName);
-
-                                    Element addressPrefix = doc.createElement("AddressPrefix");
-                                    addressPrefix.appendChild(doc.createTextNode(subCidr));
-
-            if (requestId != null) {
-                int httpCode = method.getOperationStatus(requestId);
-                while (httpCode == -1) {
-                    httpCode = method.getOperationStatus(requestId);
-                }
-                if (httpCode == HttpServletResponse.SC_OK) {
-                    try {
-                        return getSubnet(subName);
-                    }
-                    catch( Throwable ignore ) { }
-                }
-            }
-
-            String resourceDir = NETWORKING_SERVICES + "/media";
-            String requestId = method.invoke("PUT", ctx.getAccountNumber(),resourceDir, xml.toString());
-
-            if (requestId != null) {
-                int httpCode = method.getOperationStatus(requestId);
-                while (httpCode == -1) {
-                    try {
-                        Thread.sleep(15000L);
-                    }
-                    catch (InterruptedException ignored){}
-                    httpCode = method.getOperationStatus(requestId);
-                }
-                if (httpCode == HttpServletResponse.SC_OK) {
-                    try {
-                        return getSubnet(subName);
-                    }
-                    catch( Throwable ignore ) { }
-                }
-            }
-            return null;
-        }
-        finally {
-            if( logger.isTraceEnabled() ) {
-                logger.trace("EXIT: " + AzureVlanSupport.class.getName() + ".createSubnet()");
-            }
-        }
-	}
-
-    @Override
-	public VLAN createVlan(String cidr, String name, String description, String domainName, String[] dnsServers, String[] ntpServers)throws CloudException, InternalException {
-        if( logger.isTraceEnabled() ) {
-            logger.trace("ENTER: " + AzureVlanSupport.class.getName() + ".createVlan()");
-        }
-
-        int mask = 32;
-        if(cidr != null){
-            String[] ipInfo = cidr.split("/");
-
-            if(ipInfo != null && ipInfo.length >1){
-                mask = Integer.valueOf(ipInfo[1]);
-            }
-        }
-        if(mask < 8 || mask > 29){
-            logger.error("Azure address prefix size has to between /8 and /29");
-            throw new InternalException("Azure address prefix size has to between /8 and /29");
-        }
-
-        try {
-            ProviderContext ctx = provider.getContext();
-
-            if( ctx == null ) {
-                throw new AzureConfigException("No context was specified for this request");
-            }
-
-            String regionId = ctx.getRegionId();
-            Collection<DataCenter> dcs = provider.getDataCenterServices().listDataCenters(regionId);
-            String dataCenterId = dcs.iterator().next().getProviderDataCenterId();
-
-            AzureMethod method = new AzureMethod(provider);
-            StringBuilder xml = new StringBuilder();
-
-            Document doc = getNetworkConfig();
-            if (doc == null) {
-                xml.append("<NetworkConfiguration xmlns:xsi=\"http://www.w3.org/2001/XMLSchema-instance\" xmlns:xsd=\"http://www.w3.org/2001/XMLSchema\" xmlns=\"http://schemas.microsoft.com/ServiceHosting/2011/07/NetworkConfiguration\">");
-                xml.append("<VirtualNetworkConfiguration>");
-                xml.append("<Dns />");
-                xml.append("<VirtualNetworkSites>");
-                xml.append("<VirtualNetworkSite name=\"" + name+ "\" AffinityGroup=\"" +  dataCenterId +"\">");
-                xml.append("<AddressSpace>");
-                xml.append("<AddressPrefix>").append(cidr).append("</AddressPrefix>");
-                xml.append("</AddressSpace>");
-                xml.append("</VirtualNetworkSite>");
-                xml.append("</VirtualNetworkSites>");
-                xml.append("</VirtualNetworkConfiguration>");
-                xml.append("</NetworkConfiguration>");
-            }
-            else {
-                NodeList entries = doc.getElementsByTagName("VirtualNetworkConfiguration");
-
-                Node node = entries.item(0);
-
-                Element element = (Element) node;
-
-                NodeList virtualNetworkSites = element.getElementsByTagName("VirtualNetworkSites");
-                Node item = virtualNetworkSites.item(0);
-
-                Element elItem = (Element) item;
-
-                Element vns = doc.createElement("VirtualNetworkSite");
-                vns.setAttribute("name", name);
-                vns.setAttribute("AffinityGroup", dataCenterId);
-
-                Element addressSpace = doc.createElement("AddressSpace");
-                Element addressPrefix = doc.createElement("AddressPrefix");
-                addressPrefix.appendChild(doc.createTextNode(cidr));
-
-                addressSpace.appendChild(addressPrefix);
-                vns.appendChild(addressSpace);
-                elItem.appendChild(vns);
-
-                String output="";
-                try {
-                    TransformerFactory tf = TransformerFactory.newInstance();
-                    Transformer transformer = tf.newTransformer();
-                    transformer.setOutputProperty(OutputKeys.OMIT_XML_DECLARATION, "yes");
-                    StringWriter writer = new StringWriter();
-                    transformer.transform(new DOMSource(doc), new StreamResult(writer));
-                    output = writer.getBuffer().toString().replaceAll("\n|\r", "");
-                    xml.append(output);
-                }
-                catch (Exception e){
-                    System.err.println(e);
-                }
-            }
-
-            if( logger.isDebugEnabled() ) {
-                try {
-                    method.parseResponse(xml.toString(), false);
-                }
-                catch( Exception e ) {
-                    logger.warn("Unable to parse outgoing XML locally: " + e.getMessage());
-                    logger.warn("XML:");
-                    logger.warn(xml.toString());
-                }
-            }
-
-            String resourceDir = NETWORKING_SERVICES + "/media";
-            String requestId = method.invoke("PUT", ctx.getAccountNumber(),resourceDir, xml.toString());
-
-            if (requestId != null) {
-                int httpCode = method.getOperationStatus(requestId);
-                while (httpCode == -1) {
-                    try {
-                        Thread.sleep(15000L);
-                    }
-                    catch (InterruptedException ignored){}
-                    httpCode = method.getOperationStatus(requestId);
-                }
-                if (httpCode == HttpServletResponse.SC_OK) {
-                    try {
-                        return getVlan(name);
-                    }
-                    catch( Throwable ignore ) { }
-                }
-            }
-            return null;
-        }
-        finally {
-            if( logger.isTraceEnabled() ) {
-                logger.trace("EXIT: " + AzureVlanSupport.class.getName() + ".createVlan()");
-            }
-        }
-	}
-
-	@Override
-	public void detachNetworkInterface(String nicId) throws CloudException,InternalException {
-        throw new OperationNotSupportedException("Network interfaces not supported");
-
-	}
-
-	@Override
-	public int getMaxNetworkInterfaceCount() throws CloudException,InternalException {
-		return 0;
-	}
-
-	@Override
-	public int getMaxVlanCount() throws CloudException, InternalException {
-		return 5;
-	}
-
-	@Override
-	public String getProviderTermForNetworkInterface(Locale locale) {
-		return "network interface";
-	}
-
-	@Override
-	public String getProviderTermForSubnet(Locale locale) {
-		return "Subnet";
-	}
-
-	@Override
-	public String getProviderTermForVlan(Locale locale) {
-		return "Address Space";
-	}
-
-	@Override
-	public NetworkInterface getNetworkInterface(String nicId) throws CloudException, InternalException {
-		return null;
-	}
-
-    private Document getNetworkConfig() throws CloudException, InternalException {
-        ProviderContext ctx = provider.getContext();
-
-        if( ctx == null ) {
-            throw new AzureConfigException("No context was specified for this request");
-        }
-        AzureMethod method = new AzureMethod(provider);
-
-        Document doc = method.getAsXML(ctx.getAccountNumber(), NETWORKING_SERVICES+"/media");
-
-        return doc;
-    }
-
-	@Override
-	public RoutingTable getRoutingTableForSubnet(String subnetId)throws CloudException, InternalException {
-		return null;
-	}
-
-	@Override
-	public Requirement getRoutingTableSupport() throws CloudException,InternalException {
-        return Requirement.NONE;
-	}
-
-	@Override
-	public RoutingTable getRoutingTableForVlan(String vlanId)throws CloudException, InternalException {
-        return null;
-	}
-
-	@Override
-	public Subnet getSubnet(String subnetId) throws CloudException,InternalException {
-        logger.debug("Enter getSubnet");
-
-        ProviderContext ctx = provider.getContext();
-
-        if( ctx == null ) {
-            throw new AzureConfigException("No context was specified for this request");
-        }
-        AzureMethod method = new AzureMethod(provider);
-
-        Document doc = method.getAsXML(ctx.getAccountNumber(), NETWORKING_SERVICES+"/virtualnetwork");
-
-        NodeList entries = doc.getElementsByTagName("VirtualNetworkSite");
-
-        for( int i=0; i<entries.getLength(); i++ ) {
-            logger.debug("Searching vlans");
-            Node entry = entries.item(i);
-            NodeList attributes = entry.getChildNodes();
-
-            String vlanId = "";
-
-            for( int j=0; j<attributes.getLength(); j++ ) {
-                Node attribute = attributes.item(j);
-                if(attribute.getNodeType() == Node.TEXT_NODE) continue;
-                String nodeName = attribute.getNodeName();
-
-                if (nodeName.equalsIgnoreCase("id") && attribute.hasChildNodes() ) {
-                    vlanId = attribute.getFirstChild().getNodeValue().trim();
-                }
-
-                else if (nodeName.equalsIgnoreCase("subnets") && attribute.hasChildNodes()) {
-                    NodeList sNets = attribute.getChildNodes();
-                    for (int k=0; k<sNets.getLength(); k++) {
-                        Node sAttrib = sNets.item(k);
-
-                        Subnet subnet = toSubnet(ctx, sAttrib, vlanId);
-                        if( subnet != null && subnet.getProviderSubnetId().equalsIgnoreCase(subnetId)) {
-                            return subnet;
-                        }
-                    }
-                }
-            }
-        }
-		return null;
-	}
-
-	@Override
-	public Requirement getSubnetSupport() throws CloudException,InternalException {
-		return Requirement.REQUIRED;
-	}
-
-	@Override
-	public VLAN getVlan(String vlanId) throws CloudException, InternalException {
-		ArrayList<VLAN> list = (ArrayList<VLAN>) listVlans();
-		if(list != null){ 
-			for(VLAN vlan: list){
-				if(vlan.getProviderVlanId().equals(vlanId) || vlan.getName().equalsIgnoreCase(vlanId)){
-					return vlan;
-				}			
-			}
-		}
-		return null;		
-	}
-
-    @Override
-    public boolean isConnectedViaInternetGateway(@Nonnull String s) throws CloudException, InternalException {
-        return false;  //To change body of implemented methods use File | Settings | File Templates.
-    }
-
-    @Override
-	public boolean isNetworkInterfaceSupportEnabled() throws CloudException,InternalException {
-		return false;
-	}
-
-	@Override
-	public boolean isSubscribed() throws CloudException, InternalException {
-		return true;
-	}
-
-	@Override
-	public boolean isSubnetDataCenterConstrained() throws CloudException,InternalException {
-		return true;
-	}
-
-	@Override
-	public boolean isVlanDataCenterConstrained() throws CloudException,InternalException {
-		return true;
-	}
-
-	@Override
-	public Collection<String> listFirewallIdsForNIC(String nicId)throws CloudException, InternalException {
-		// TODO Auto-generated method stub
-		return null;
-	}
-
-    @Nonnull
-    @Override
-    public Iterable<ResourceStatus> listNetworkInterfaceStatus() throws CloudException, InternalException {
-        return null;  //To change body of implemented methods use File | Settings | File Templates.
-    }
-
-    @Override
-	public Iterable<NetworkInterface> listNetworkInterfaces()throws CloudException, InternalException {
-        return Collections.emptyList();
-	}
-
-	@Override
-	public Iterable<NetworkInterface> listNetworkInterfacesForVM(String forVmId)throws CloudException, InternalException {
-        return Collections.emptyList();
-	}
-
-	@Override
-	public Iterable<NetworkInterface> listNetworkInterfacesInSubnet(
-			String subnetId) throws CloudException, InternalException {
-        return Collections.emptyList();
-	}
-
-	@Override
-	public Iterable<NetworkInterface> listNetworkInterfacesInVLAN(String vlanId)
-			throws CloudException, InternalException {
-        return Collections.emptyList();
-	}
-
-    @Nonnull
-    @Override
-    public Iterable<Networkable> listResources(@Nonnull String inVlanId) throws CloudException, InternalException {
-        return Collections.emptyList();
-    }
-
-    @Override
-	public Iterable<RoutingTable> listRoutingTables(String inVlanId)
-			throws CloudException, InternalException {
-        return Collections.emptyList();
-	}
-
-	@Override
-	public Iterable<Subnet> listSubnets(String inVlanId) throws CloudException,InternalException {
-        ProviderContext ctx = provider.getContext();
-
-        if( ctx == null ) {
-            throw new AzureConfigException("No context was specified for this request");
-        }
-        AzureMethod method = new AzureMethod(provider);
-
-        Document doc = method.getAsXML(ctx.getAccountNumber(), NETWORKING_SERVICES+"/virtualnetwork");
-
-        NodeList entries = doc.getElementsByTagName("VirtualNetworkSite");
-        ArrayList<Subnet> list = new ArrayList<Subnet>();
-
-        for( int i=0; i<entries.getLength(); i++ ) {
-            Node entry = entries.item(i);
-            NodeList attributes = entry.getChildNodes();
-
-            String vlanId;
-            boolean found = false;
-
-            for( int j=0; j<attributes.getLength(); j++ ) {
-                Node attribute = attributes.item(j);
-                if(attribute.getNodeType() == Node.TEXT_NODE) continue;
-                String nodeName = attribute.getNodeName();
-
-                if (nodeName.equalsIgnoreCase("id") && attribute.hasChildNodes() ) {
-                    vlanId = attribute.getFirstChild().getNodeValue().trim();
-                    if (vlanId.equalsIgnoreCase(inVlanId)) {
-                        found = true;
-                        continue;
-                    }
-                }
-
-                //hopefully we have found the right vlan
-                if (found) {
-                    if (nodeName.equalsIgnoreCase("subnets") && attribute.hasChildNodes()) {
-                        NodeList sNets = attribute.getChildNodes();
-                        for (int k=0; k<sNets.getLength(); k++) {
-                            Node sAttrib = sNets.item(k);
-
-                            Subnet subnet = toSubnet(ctx, sAttrib, inVlanId);
-                            if( subnet != null ) {
-                                list.add(subnet);
-                            }
-                        }
-                    }
-                }
-            }
-        }
-        return list;
-	}
-
-	@Override
-	public Iterable<IPVersion> listSupportedIPVersions() throws CloudException,
-			InternalException {
-        return Collections.singletonList(IPVersion.IPV4);
-	}
-
-    @Nonnull
-    @Override
-    public Iterable<ResourceStatus> listVlanStatus() throws CloudException, InternalException {
-        ProviderContext ctx = provider.getContext();
-
-        if( ctx == null ) {
-            throw new AzureConfigException("No context was specified for this request");
-        }
-        AzureMethod method = new AzureMethod(provider);
-
-        Document doc = method.getAsXML(ctx.getAccountNumber(), NETWORKING_SERVICES+"/virtualnetwork");
-
-        NodeList entries = doc.getElementsByTagName("VirtualNetworkSite");
-        ArrayList<ResourceStatus> list = new ArrayList<ResourceStatus>();
-
-        for( int i=0; i<entries.getLength(); i++ ) {
-            Node entry = entries.item(i);
-            ResourceStatus status = toVLANStatus(ctx, entry);
-            if( status != null ) {
-                list.add(status);
-            }
-        }
-        return list;
-    }
-
-    @Override
-	public Iterable<VLAN> listVlans() throws CloudException, InternalException {
-
-        ProviderContext ctx = provider.getContext();
-
-        if( ctx == null ) {
-            throw new AzureConfigException("No context was specified for this request");
-        }
-        AzureMethod method = new AzureMethod(provider);
-
-        Document doc = method.getAsXML(ctx.getAccountNumber(), NETWORKING_SERVICES+"/virtualnetwork");
-                
-        NodeList entries = doc.getElementsByTagName("VirtualNetworkSite");
-        ArrayList<VLAN> list = new ArrayList<VLAN>();
-
-        for( int i=0; i<entries.getLength(); i++ ) {
-            Node entry = entries.item(i);
-            ArrayList<VLAN> vlans = (ArrayList<VLAN>) toVLAN(ctx, entry);
-            if( vlans != null ) {
-            	list.addAll(vlans);
-            }
-        }        
-        return list;
-	}
-	
-	@Override
-	public void removeInternetGateway(String forVlanId) throws CloudException,InternalException {
-        throw new OperationNotSupportedException("Internet gateways not supported");
-	}
-
-	@Override
-	public void removeNetworkInterface(String nicId) throws CloudException,
-			InternalException {
-        throw new OperationNotSupportedException("Network interfaces not supported");
-
-	}
-
-	@Override
-	public void removeRoute(String inRoutingTableId, String destinationCidr)
-			throws CloudException, InternalException {
-        throw new OperationNotSupportedException("Routing tables not supported");
-
-	}
-
-	@Override
-	public void removeRoutingTable(String routingTableId)
-			throws CloudException, InternalException {
-        throw new OperationNotSupportedException("Routing tables not supported");
-
-	}
-
-	@Override
-	public void removeSubnet(String providerSubnetId) throws CloudException,InternalException {
-        if( logger.isTraceEnabled() ) {
-            logger.trace("ENTER: " + AzureVlanSupport.class.getName() + ".removeSubnet()");
-        }
-
-        try {
-            ProviderContext ctx = provider.getContext();
-
-            if( ctx == null ) {
-                throw new AzureConfigException("No context was specified for this request");
-            }
-
-            Subnet subnet = getSubnet(providerSubnetId);
-
-            String vlanId = subnet.getProviderVlanId();
-            VLAN vlan = getVlan(vlanId);
-            String vlanName = vlan.getName();
-
-            AzureMethod method = new AzureMethod(provider);
-            StringBuilder xml = new StringBuilder();
-
-            Document doc = getNetworkConfig();
-            NodeList entries = doc.getElementsByTagName("VirtualNetworkConfiguration");
-
-            Element element = (Element) entries.item(0);
-
-            NodeList virtualNetworkSites = element.getElementsByTagName("VirtualNetworkSites");
-
-            Element elItem = (Element) virtualNetworkSites.item(0);
-            NodeList vns = elItem.getElementsByTagName("VirtualNetworkSite");
-            for (int i = 0; i<vns.getLength(); i++) {
-                Node vn = vns.item(i);
-                String vnName = vn.getNodeName();
-
-                if( vnName.equalsIgnoreCase("VirtualNetworkSite") && vn.hasChildNodes() ) {
-                    Element elVN = (Element) vn;
-                    String siteName = elVN.getAttribute("name");
-                    if (siteName.equalsIgnoreCase(vlanName)) {
-                        NodeList subnetsNodes = elVN.getElementsByTagName("Subnets");
-
-                        Element subnetsEl = (Element) subnetsNodes.item(0);
-
-                        NodeList subnetNodes = subnetsEl.getElementsByTagName("Subnet");
-
-                        for (int j = 0; j<subnetNodes.getLength(); j++) {
-                            Node subnetNode = subnetNodes.item(j);
-
-                            String subnetName = subnetNode.getNodeName();
-                            if( subnetName.equalsIgnoreCase("Subnet") && vn.hasChildNodes() ) {
-                                Element sub = (Element) subnetNode;
-                                String subName = sub.getAttribute("name");
-                                if (subName.equalsIgnoreCase(providerSubnetId)) {
-                                    subnetsEl.removeChild(subnetNode);
-                                }
-                            }
-                        }
-                    }
-                }
-            }
-
-            String output="";
-            try{
-                TransformerFactory tf = TransformerFactory.newInstance();
-                Transformer transformer = tf.newTransformer();
-                transformer.setOutputProperty(OutputKeys.OMIT_XML_DECLARATION, "yes");
-                StringWriter writer = new StringWriter();
-                transformer.transform(new DOMSource(doc), new StreamResult(writer));
-                output = writer.getBuffer().toString().replaceAll("\n|\r", "");
-            }
-            catch (Exception e){
-                System.err.println(e);
-            }
-            xml.append(output);
-            if( logger.isDebugEnabled() ) {
-                try {
-                    method.parseResponse(xml.toString(), false);
-                }
-                catch( Exception e ) {
-                    logger.warn("Unable to parse outgoing XML locally: " + e.getMessage());
-                    logger.warn("XML:");
-                    logger.warn(xml.toString());
-                }
-            }
-
-            String resourceDir = NETWORKING_SERVICES + "/media";
-            method.invoke("PUT", ctx.getAccountNumber(),resourceDir, xml.toString());
-        }
-        finally {
-            if( logger.isTraceEnabled() ) {
-                logger.trace("EXIT: " + AzureVlanSupport.class.getName() + ".removeSubnet()");
-            }
-        }
-
-	}
-
-	@Override
-	public void removeVlan(String vlanId) throws CloudException,InternalException {
-        if( logger.isTraceEnabled() ) {
-            logger.trace("ENTER: " + AzureVlanSupport.class.getName() + ".removeVlan()");
-        }
-
-        try {
-            ProviderContext ctx = provider.getContext();
-
-            if( ctx == null ) {
-                throw new AzureConfigException("No context was specified for this request");
-            }
-
-            VLAN vlan = getVlan(vlanId);
-            String vlanName = vlan.getName();
-
-            AzureMethod method = new AzureMethod(provider);
-            StringBuilder xml = new StringBuilder();
-
-            Document doc = getNetworkConfig();
-            NodeList entries = doc.getElementsByTagName("VirtualNetworkConfiguration");
-
-            Element element = (Element) entries.item(0);
-
-            NodeList virtualNetworkSites = element.getElementsByTagName("VirtualNetworkSites");
-
-            Element elItem = (Element) virtualNetworkSites.item(0);
-            NodeList vns = elItem.getElementsByTagName("VirtualNetworkSite");
-            for (int i = 0; i<vns.getLength(); i++) {
-                Node vn = vns.item(i);
-                String vnName = vn.getNodeName();
-
-                if( vnName.equalsIgnoreCase("VirtualNetworkSite") && vn.hasChildNodes() ) {
-                    Element elVN = (Element) vn;
-                    String siteName = elVN.getAttribute("name");
-                    if (siteName.equalsIgnoreCase(vlanName)) {
-                        elItem.removeChild(vn);
-                    }
-                }
-            }
-
-            String output="";
-            try{
-                TransformerFactory tf = TransformerFactory.newInstance();
-                Transformer transformer = tf.newTransformer();
-                transformer.setOutputProperty(OutputKeys.OMIT_XML_DECLARATION, "yes");
-                StringWriter writer = new StringWriter();
-                transformer.transform(new DOMSource(doc), new StreamResult(writer));
-                output = writer.getBuffer().toString().replaceAll("\n|\r", "");
-            }
-            catch (Exception e){
-                System.err.println(e);
-            }
-            xml.append(output);
-            if( logger.isDebugEnabled() ) {
-                try {
-                    method.parseResponse(xml.toString(), false);
-                }
-                catch( Exception e ) {
-                    logger.warn("Unable to parse outgoing XML locally: " + e.getMessage());
-                    logger.warn("XML:");
-                    logger.warn(xml.toString());
-                }
-            }
-
-            String resourceDir = NETWORKING_SERVICES + "/media";
-            method.invoke("PUT", ctx.getAccountNumber(),resourceDir, xml.toString());
-        }
-        finally {
-            if( logger.isTraceEnabled() ) {
-                logger.trace("EXIT: " + AzureVlanSupport.class.getName() + ".removeVlan()");
-            }
-        }
-
-	}
-
-    @Override
-	public boolean supportsInternetGatewayCreation() throws CloudException, InternalException {
-		// TODO Auto-generated method stub
-		return false;
-	}
-
-	@Override
-	public boolean supportsRawAddressRouting() throws CloudException,
-			InternalException {
-		// TODO Auto-generated method stub
-		return false;
-	}
-
-    @Override
-    public void updateVLANTags(@Nonnull String s, @Nonnull Tag... tags) throws CloudException, InternalException {
-        //To change body of implemented methods use File | Settings | File Templates.
-    }
-
-    @Override
-    public void updateVLANTags(@Nonnull String[] strings, @Nonnull Tag... tags) throws CloudException, InternalException {
-        //To change body of implemented methods use File | Settings | File Templates.
-    }
-
-    private @Nullable Iterable<VLAN> toVLAN(@Nonnull ProviderContext ctx, @Nullable Node entry) throws CloudException, InternalException {
-        if( entry == null ) {
-            return null;
-        }
-
-        ArrayList<VLAN> list= new ArrayList<VLAN>();
-
-        VLAN vlan = new VLAN();
-        vlan.setProviderOwnerId(ctx.getAccountNumber());
-        vlan.setProviderRegionId(ctx.getRegionId());
-<<<<<<< HEAD
-        vlan.setProviderDataCenterId(ctx.getRegionId());
-        //vlan.setSupportedTraffic(IPVersion.IPV4);
-=======
-        vlan.setSupportedTraffic(IPVersion.IPV4);
->>>>>>> 519c9f00
-
-        HashMap<String,String> tags = new HashMap<String, String>();
-        NodeList attributes = entry.getChildNodes();
-        String id;
-        String value;
-        VLANState state;
-
-        for( int i=0; i<attributes.getLength(); i++ ) {
-            Node attribute = attributes.item(i);
-            if(attribute.getNodeType() == Node.TEXT_NODE) continue;
-            String nodeName = attribute.getNodeName();
-
-            if( nodeName.equalsIgnoreCase("name") && attribute.hasChildNodes() ) {
-                vlan.setName(attribute.getFirstChild().getNodeValue().trim());
-            }
-            else if (nodeName.equalsIgnoreCase("label") && attribute.hasChildNodes() ) {
-                vlan.setDescription(attribute.getFirstChild().getNodeValue().trim());
-            }
-            else if (nodeName.equalsIgnoreCase("id") && attribute.hasChildNodes() ) {
-                id = attribute.getFirstChild().getNodeValue().trim();
-                tags.put(AzureVPNSupport.VPN_ID_KEY, id);
-                vlan.setProviderVlanId(id);
-            }
-            else if (nodeName.equalsIgnoreCase("affinitygroup") && attribute.hasChildNodes() ) {
-                String affinityGroup = attribute.getFirstChild().getNodeValue().trim();
-                if (affinityGroup != null && !affinityGroup.equals("")) {
-                    DataCenter dc = provider.getDataCenterServices().getDataCenter(affinityGroup);
-                    if ( dc != null && dc.getRegionId().equals(ctx.getRegionId())) {
-                        vlan.setProviderDataCenterId(dc.getProviderDataCenterId());
-                    }
-                    else {
-                        return null;
-                    }
-                }
-                tags.put("AffinityGroup", attribute.getFirstChild().getNodeValue().trim());
-            }
-            else if (nodeName.equalsIgnoreCase("state") && attribute.hasChildNodes() ) {
-                value = attribute.getFirstChild().getNodeValue().trim();
-
-                if( value.equalsIgnoreCase("created") || value.equalsIgnoreCase("updating")) {
-                    state = VLANState.AVAILABLE;
-                }
-                else if( value.equalsIgnoreCase("creating") ) {
-                    state = VLANState.PENDING;
-                }
-                else {
-                    logger.warn("Unknown VLAN state: " + value);
-                    state = null;
-                }
-                vlan.setCurrentState(state);
-            }
-            else if( nodeName.equalsIgnoreCase("AddressSpace") && attribute.hasChildNodes() ) {
-                NodeList addressSpaces = attribute.getChildNodes();
-
-                for( int k=0; k<addressSpaces.getLength(); k++ ) {
-                    Node addressSpace = addressSpaces.item(k);
-
-                    if( addressSpace.getNodeName().equalsIgnoreCase("AddressPrefixes") && addressSpace.hasChildNodes() ) {
-
-                        NodeList addressPrefixes  = addressSpace.getChildNodes();
-
-                        for( int l=0; l<addressPrefixes.getLength(); l++ ) {
-                            Node addressPrefix = addressPrefixes.item(l);
-
-                            if( addressPrefix.getNodeName().equalsIgnoreCase("AddressPrefix") && addressPrefix.hasChildNodes() ) {
-                                //vlan.setProviderVlanId(addressPrefix.getFirstChild().getNodeValue().trim());
-                                vlan.setCidr(addressPrefix.getFirstChild().getNodeValue().trim());
-
-                                if( vlan.getName() == null ) {
-                                    vlan.setName(vlan.getProviderVlanId());
-                                }
-                                if( vlan.getDescription() == null ) {
-                                    vlan.setDescription(vlan.getName());
-                                }
-                                vlan.setTags(tags);
-
-                                list.add(vlan);
-                            }
-                        }
-                    }
-                }
-            }
-        }
-        return list;
-    }
-
-    private @Nullable ResourceStatus toVLANStatus(@Nonnull ProviderContext ctx, @Nullable Node entry) throws CloudException, InternalException {
-        if( entry == null ) {
-            return null;
-        }
-        String id= null;
-        String value = null;
-        VLANState state = null;
-
-
-        NodeList attributes = entry.getChildNodes();
-        for( int i=0; i<attributes.getLength(); i++ ) {
-            Node attribute = attributes.item(i);
-            if(attribute.getNodeType() == Node.TEXT_NODE) continue;
-            String nodeName = attribute.getNodeName();
-
-            if (nodeName.equalsIgnoreCase("id") && attribute.hasChildNodes() ) {
-                id = attribute.getFirstChild().getNodeValue().trim();
-            }
-            else if (nodeName.equalsIgnoreCase("state") && attribute.hasChildNodes() ) {
-                value = attribute.getFirstChild().getNodeValue().trim();
-
-                if( value.equalsIgnoreCase("created") || value.equalsIgnoreCase("updating")) {
-                    state = VLANState.AVAILABLE;
-                }
-                else if( value.equalsIgnoreCase("creating") ) {
-                    state = VLANState.PENDING;
-                }
-                else {
-                    logger.warn("Unknown VLAN state: " + value);
-                    state = null;
-                }
-            }
-            else if (nodeName.equalsIgnoreCase("affinitygroup") && attribute.hasChildNodes() ) {
-                String affinityGroup = attribute.getFirstChild().getNodeValue().trim();
-                if (affinityGroup != null && !affinityGroup.equals("")) {
-                    DataCenter dc = provider.getDataCenterServices().getDataCenter(affinityGroup);
-                    if ( dc == null || !dc.getRegionId().equals(ctx.getRegionId())) {
-                        return null;
-                    }
-                }
-            }
-
-        }
-        ResourceStatus status = new ResourceStatus(id, state);
-        return status;
-    }
-
-    private @Nullable Subnet toSubnet(@Nonnull ProviderContext ctx, @Nullable Node entry, @Nonnull String vlanId) throws CloudException, InternalException {
-        if( entry == null ) {
-            return null;
-        }
-
-        NodeList attributes = entry.getChildNodes();
-        String name = null;
-        String cidr= null;
-
-        for( int i=0; i<attributes.getLength(); i++ ) {
-            Node attribute = attributes.item(i);
-            if(attribute.getNodeType() == Node.TEXT_NODE) continue;
-
-            String nodeName = attribute.getNodeName();
-
-            if( nodeName.equalsIgnoreCase("name") && attribute.hasChildNodes() ) {
-                name = attribute.getFirstChild().getNodeValue().trim();
-
-            }
-            else if( nodeName.equalsIgnoreCase("AddressPrefix") && attribute.hasChildNodes() ) {
-                cidr = attribute.getFirstChild().getNodeValue().trim();
-            }
-        }
-
-        Subnet subnet = Subnet.getInstance(ctx.getAccountNumber(), ctx.getRegionId(), vlanId, name, SubnetState.AVAILABLE, name, name, cidr);
-        DataCenter dc = provider.getDataCenterServices().listDataCenters(ctx.getRegionId()).iterator().next();
-        subnet.constrainedToDataCenter(dc.getProviderDataCenterId());
-        return subnet;
-    }
-}
+/**
+ * Copyright (C) 2012 enStratus Networks Inc
+ *
+ * ====================================================================
+ * Licensed under the Apache License, Version 2.0 (the "License");
+ * you may not use this file except in compliance with the License.
+ * You may obtain a copy of the License at
+ *
+ * http://www.apache.org/licenses/LICENSE-2.0
+ *
+ * Unless required by applicable law or agreed to in writing, software
+ * distributed under the License is distributed on an "AS IS" BASIS,
+ * WITHOUT WARRANTIES OR CONDITIONS OF ANY KIND, either express or implied.
+ * See the License for the specific language governing permissions and
+ * limitations under the License.
+ * ====================================================================
+ */
+
+package org.dasein.cloud.azure.network;
+
+
+import java.io.StringWriter;
+import java.util.*;
+
+import javax.annotation.Nonnull;
+import javax.annotation.Nullable;
+import javax.servlet.http.HttpServletResponse;
+import javax.xml.transform.OutputKeys;
+import javax.xml.transform.Transformer;
+import javax.xml.transform.TransformerFactory;
+import javax.xml.transform.dom.DOMSource;
+import javax.xml.transform.stream.StreamResult;
+
+import org.apache.log4j.Logger;
+import org.dasein.cloud.*;
+import org.dasein.cloud.azure.Azure;
+import org.dasein.cloud.azure.AzureConfigException;
+import org.dasein.cloud.azure.AzureMethod;
+import org.dasein.cloud.dc.DataCenter;
+import org.dasein.cloud.identity.ServiceAction;
+import org.dasein.cloud.network.AbstractVLANSupport;
+import org.dasein.cloud.network.IPVersion;
+import org.dasein.cloud.network.NICCreateOptions;
+import org.dasein.cloud.network.NetworkInterface;
+import org.dasein.cloud.network.Networkable;
+import org.dasein.cloud.network.RoutingTable;
+import org.dasein.cloud.network.Subnet;
+import org.dasein.cloud.network.SubnetCreateOptions;
+import org.dasein.cloud.network.SubnetState;
+import org.dasein.cloud.network.VLAN;
+import org.dasein.cloud.network.VLANState;
+import org.dasein.cloud.network.VLANSupport;
+import org.w3c.dom.Document;
+import org.w3c.dom.Element;
+import org.w3c.dom.Node;
+import org.w3c.dom.NodeList;
+
+public class AzureVlanSupport implements VLANSupport {
+    static private final Logger logger = Azure.getLogger(AzureVlanSupport.class);
+
+	
+	static private final String NETWORKING_SERVICES = "/services/networking";
+
+    private Azure provider;
+
+    public AzureVlanSupport(Azure provider) {
+        this.provider = provider;
+    }
+	
+
+	@Override
+	public String[] mapServiceAction(ServiceAction action) {
+		return new String[0];
+	}
+
+	@Override
+	public void addRouteToAddress(String toRoutingTableId, IPVersion version,String destinationCidr, String address) throws CloudException,InternalException {
+        throw new OperationNotSupportedException("Routing tables not supported");
+
+	}
+
+	@Override
+	public void addRouteToGateway(String toRoutingTableId, IPVersion version,String destinationCidr, String gatewayId) throws CloudException,InternalException {
+        throw new OperationNotSupportedException("Routing tables not supported");
+
+	}
+
+	@Override
+	public void addRouteToNetworkInterface(String toRoutingTableId,
+			IPVersion version, String destinationCidr, String nicId)
+			throws CloudException, InternalException {
+        throw new OperationNotSupportedException("Routing tables not supported");
+
+	}
+
+	@Override
+	public void addRouteToVirtualMachine(String toRoutingTableId,
+			IPVersion version, String destinationCidr, String vmId)
+			throws CloudException, InternalException {
+        throw new OperationNotSupportedException("Routing tables not supported");
+
+	}
+
+	@Override
+	public boolean allowsNewNetworkInterfaceCreation() throws CloudException,
+			InternalException {
+		return false;
+	}
+
+	@Override
+	public boolean allowsNewVlanCreation() throws CloudException,
+			InternalException {
+		return true;
+	}
+
+	@Override
+	public boolean allowsNewSubnetCreation() throws CloudException,InternalException {
+		return true;
+	}
+
+    @Override
+	public void assignRoutingTableToSubnet(String subnetId,String routingTableId) throws CloudException, InternalException {
+        throw new OperationNotSupportedException("Routing tables not supported");
+
+	}
+
+	@Override
+	public void assignRoutingTableToVlan(String vlanId, String routingTableId)
+			throws CloudException, InternalException {
+        throw new OperationNotSupportedException("Routing tables not supported");
+
+	}
+
+	@Override
+	public void attachNetworkInterface(String nicId, String vmId, int index)
+			throws CloudException, InternalException {
+        throw new OperationNotSupportedException("Network interfaces not supported");
+
+	}
+
+	@Override
+	public String createInternetGateway(String forVlanId)
+			throws CloudException, InternalException {
+        throw new OperationNotSupportedException("Internet gateways not supported");
+	}
+
+	@Override
+	public String createRoutingTable(String forVlanId, String name,
+			String description) throws CloudException, InternalException {
+        throw new OperationNotSupportedException("Routing tables not supported");
+	}
+
+	@Override
+	public NetworkInterface createNetworkInterface(NICCreateOptions options)throws CloudException, InternalException {
+        throw new OperationNotSupportedException("Network interfaces not supported");
+	}
+
+    @Nonnull
+    @Override
+    public Subnet createSubnet(@Nonnull SubnetCreateOptions subnetCreateOptions) throws CloudException, InternalException {
+        if( logger.isTraceEnabled() ) {
+            logger.trace("ENTER: " + AzureVlanSupport.class.getName() + ".createSubnet()");
+        }
+
+        try {
+            ProviderContext ctx = provider.getContext();
+
+            if( ctx == null ) {
+                throw new AzureConfigException("No context was specified for this request");
+            }
+
+            String vlanId = subnetCreateOptions.getProviderVlanId();
+            VLAN vlan = getVlan(vlanId);
+            String vlanName = vlan.getName();
+
+            String subName = subnetCreateOptions.getName();
+            String subCidr = subnetCreateOptions.getCidr();
+
+            AzureMethod method = new AzureMethod(provider);
+            StringBuilder xml = new StringBuilder();
+
+            Document doc = getNetworkConfig();
+            NodeList entries = doc.getElementsByTagName("VirtualNetworkConfiguration");
+
+            for (int i = 0; i < entries.getLength(); i++) {
+                Node node = entries.item(i);
+
+                Element element = (Element) node;
+
+                NodeList virtualNetworkSites = element.getElementsByTagName("VirtualNetworkSites");
+                for (int j = 0; j<virtualNetworkSites.getLength(); j++) {
+                    Node item = virtualNetworkSites.item(j);
+
+                    if(item.getNodeType() == Node.TEXT_NODE) continue;
+
+                    Element elItem = (Element) item;
+                    NodeList vns = elItem.getElementsByTagName("VirtualNetworkSite");
+                    for (int k = 0; k<vns.getLength(); k++) {
+                        Node vn = vns.item(k);
+                        String vnName = vn.getNodeName();
+
+                        if( vnName.equalsIgnoreCase("VirtualNetworkSite") && vn.hasChildNodes() ) {
+                            Element el = (Element) vn;
+                            String siteName = el.getAttribute("name");
+                            if (siteName.equalsIgnoreCase(vlanName)) {
+                                NodeList subnets = el.getElementsByTagName("Subnets");
+
+                                if (subnets != null && subnets.getLength() > 0) {
+                                    logger.debug("Subnet exists");
+                                    Element subnetList = (Element) subnets.item(0);
+                                    Element subnet = doc.createElement("Subnet");
+                                    subnet.setAttribute("name", subName);
+
+                                    Element addressPrefix = doc.createElement("AddressPrefix");
+                                    addressPrefix.appendChild(doc.createTextNode(subCidr));
+
+                                    subnet.appendChild(addressPrefix);
+                                    subnetList.appendChild(subnet);
+                                    break;
+                                }
+                                else {
+                                    logger.debug("Subnet does not exist");
+                                    Element subnetList = doc.createElement("Subnets");
+                                    Element subnet = doc.createElement("Subnet");
+                                    subnet.setAttribute("name", subName);
+
+                                    Element addressPrefix = doc.createElement("AddressPrefix");
+                                    addressPrefix.appendChild(doc.createTextNode(subCidr));
+
+            if (requestId != null) {
+                int httpCode = method.getOperationStatus(requestId);
+                while (httpCode == -1) {
+                    httpCode = method.getOperationStatus(requestId);
+                }
+                if (httpCode == HttpServletResponse.SC_OK) {
+                    try {
+                        return getSubnet(subName);
+                    }
+                    catch( Throwable ignore ) { }
+                }
+            }
+
+            String resourceDir = NETWORKING_SERVICES + "/media";
+            String requestId = method.invoke("PUT", ctx.getAccountNumber(),resourceDir, xml.toString());
+
+            if (requestId != null) {
+                int httpCode = method.getOperationStatus(requestId);
+                while (httpCode == -1) {
+                    try {
+                        Thread.sleep(15000L);
+                    }
+                    catch (InterruptedException ignored){}
+                    httpCode = method.getOperationStatus(requestId);
+                }
+                if (httpCode == HttpServletResponse.SC_OK) {
+                    try {
+                        return getSubnet(subName);
+                    }
+                    catch( Throwable ignore ) { }
+                }
+            }
+            return null;
+        }
+        finally {
+            if( logger.isTraceEnabled() ) {
+                logger.trace("EXIT: " + AzureVlanSupport.class.getName() + ".createSubnet()");
+            }
+        }
+	}
+
+    @Override
+	public VLAN createVlan(String cidr, String name, String description, String domainName, String[] dnsServers, String[] ntpServers)throws CloudException, InternalException {
+        if( logger.isTraceEnabled() ) {
+            logger.trace("ENTER: " + AzureVlanSupport.class.getName() + ".createVlan()");
+        }
+
+        int mask = 32;
+        if(cidr != null){
+            String[] ipInfo = cidr.split("/");
+
+            if(ipInfo != null && ipInfo.length >1){
+                mask = Integer.valueOf(ipInfo[1]);
+            }
+        }
+        if(mask < 8 || mask > 29){
+            logger.error("Azure address prefix size has to between /8 and /29");
+            throw new InternalException("Azure address prefix size has to between /8 and /29");
+        }
+
+        try {
+            ProviderContext ctx = provider.getContext();
+
+            if( ctx == null ) {
+                throw new AzureConfigException("No context was specified for this request");
+            }
+
+            String regionId = ctx.getRegionId();
+            Collection<DataCenter> dcs = provider.getDataCenterServices().listDataCenters(regionId);
+            String dataCenterId = dcs.iterator().next().getProviderDataCenterId();
+
+            AzureMethod method = new AzureMethod(provider);
+            StringBuilder xml = new StringBuilder();
+
+            Document doc = getNetworkConfig();
+            if (doc == null) {
+                xml.append("<NetworkConfiguration xmlns:xsi=\"http://www.w3.org/2001/XMLSchema-instance\" xmlns:xsd=\"http://www.w3.org/2001/XMLSchema\" xmlns=\"http://schemas.microsoft.com/ServiceHosting/2011/07/NetworkConfiguration\">");
+                xml.append("<VirtualNetworkConfiguration>");
+                xml.append("<Dns />");
+                xml.append("<VirtualNetworkSites>");
+                xml.append("<VirtualNetworkSite name=\"" + name+ "\" AffinityGroup=\"" +  dataCenterId +"\">");
+                xml.append("<AddressSpace>");
+                xml.append("<AddressPrefix>").append(cidr).append("</AddressPrefix>");
+                xml.append("</AddressSpace>");
+                xml.append("</VirtualNetworkSite>");
+                xml.append("</VirtualNetworkSites>");
+                xml.append("</VirtualNetworkConfiguration>");
+                xml.append("</NetworkConfiguration>");
+            }
+            else {
+                NodeList entries = doc.getElementsByTagName("VirtualNetworkConfiguration");
+
+                Node node = entries.item(0);
+
+                Element element = (Element) node;
+
+                NodeList virtualNetworkSites = element.getElementsByTagName("VirtualNetworkSites");
+                Node item = virtualNetworkSites.item(0);
+
+                Element elItem = (Element) item;
+
+                Element vns = doc.createElement("VirtualNetworkSite");
+                vns.setAttribute("name", name);
+                vns.setAttribute("AffinityGroup", dataCenterId);
+
+                Element addressSpace = doc.createElement("AddressSpace");
+                Element addressPrefix = doc.createElement("AddressPrefix");
+                addressPrefix.appendChild(doc.createTextNode(cidr));
+
+                addressSpace.appendChild(addressPrefix);
+                vns.appendChild(addressSpace);
+                elItem.appendChild(vns);
+
+                String output="";
+                try {
+                    TransformerFactory tf = TransformerFactory.newInstance();
+                    Transformer transformer = tf.newTransformer();
+                    transformer.setOutputProperty(OutputKeys.OMIT_XML_DECLARATION, "yes");
+                    StringWriter writer = new StringWriter();
+                    transformer.transform(new DOMSource(doc), new StreamResult(writer));
+                    output = writer.getBuffer().toString().replaceAll("\n|\r", "");
+                    xml.append(output);
+                }
+                catch (Exception e){
+                    System.err.println(e);
+                }
+            }
+
+            if( logger.isDebugEnabled() ) {
+                try {
+                    method.parseResponse(xml.toString(), false);
+                }
+                catch( Exception e ) {
+                    logger.warn("Unable to parse outgoing XML locally: " + e.getMessage());
+                    logger.warn("XML:");
+                    logger.warn(xml.toString());
+                }
+            }
+
+            String resourceDir = NETWORKING_SERVICES + "/media";
+            String requestId = method.invoke("PUT", ctx.getAccountNumber(),resourceDir, xml.toString());
+
+            if (requestId != null) {
+                int httpCode = method.getOperationStatus(requestId);
+                while (httpCode == -1) {
+                    try {
+                        Thread.sleep(15000L);
+                    }
+                    catch (InterruptedException ignored){}
+                    httpCode = method.getOperationStatus(requestId);
+                }
+                if (httpCode == HttpServletResponse.SC_OK) {
+                    try {
+                        return getVlan(name);
+                    }
+                    catch( Throwable ignore ) { }
+                }
+            }
+            return null;
+        }
+        finally {
+            if( logger.isTraceEnabled() ) {
+                logger.trace("EXIT: " + AzureVlanSupport.class.getName() + ".createVlan()");
+            }
+        }
+	}
+
+	@Override
+	public void detachNetworkInterface(String nicId) throws CloudException,InternalException {
+        throw new OperationNotSupportedException("Network interfaces not supported");
+
+	}
+
+	@Override
+	public int getMaxNetworkInterfaceCount() throws CloudException,InternalException {
+		return 0;
+	}
+
+	@Override
+	public int getMaxVlanCount() throws CloudException, InternalException {
+		return 5;
+	}
+
+	@Override
+	public String getProviderTermForNetworkInterface(Locale locale) {
+		return "network interface";
+	}
+
+	@Override
+	public String getProviderTermForSubnet(Locale locale) {
+		return "Subnet";
+	}
+
+	@Override
+	public String getProviderTermForVlan(Locale locale) {
+		return "Address Space";
+	}
+
+	@Override
+	public NetworkInterface getNetworkInterface(String nicId) throws CloudException, InternalException {
+		return null;
+	}
+
+    private Document getNetworkConfig() throws CloudException, InternalException {
+        ProviderContext ctx = provider.getContext();
+
+        if( ctx == null ) {
+            throw new AzureConfigException("No context was specified for this request");
+        }
+        AzureMethod method = new AzureMethod(provider);
+
+        Document doc = method.getAsXML(ctx.getAccountNumber(), NETWORKING_SERVICES+"/media");
+
+        return doc;
+    }
+
+	@Override
+	public RoutingTable getRoutingTableForSubnet(String subnetId)throws CloudException, InternalException {
+		return null;
+	}
+
+	@Override
+	public Requirement getRoutingTableSupport() throws CloudException,InternalException {
+        return Requirement.NONE;
+	}
+
+	@Override
+	public RoutingTable getRoutingTableForVlan(String vlanId)throws CloudException, InternalException {
+        return null;
+	}
+
+	@Override
+	public Subnet getSubnet(String subnetId) throws CloudException,InternalException {
+        logger.debug("Enter getSubnet");
+
+        ProviderContext ctx = provider.getContext();
+
+        if( ctx == null ) {
+            throw new AzureConfigException("No context was specified for this request");
+        }
+        AzureMethod method = new AzureMethod(provider);
+
+        Document doc = method.getAsXML(ctx.getAccountNumber(), NETWORKING_SERVICES+"/virtualnetwork");
+
+        NodeList entries = doc.getElementsByTagName("VirtualNetworkSite");
+
+        for( int i=0; i<entries.getLength(); i++ ) {
+            logger.debug("Searching vlans");
+            Node entry = entries.item(i);
+            NodeList attributes = entry.getChildNodes();
+
+            String vlanId = "";
+
+            for( int j=0; j<attributes.getLength(); j++ ) {
+                Node attribute = attributes.item(j);
+                if(attribute.getNodeType() == Node.TEXT_NODE) continue;
+                String nodeName = attribute.getNodeName();
+
+                if (nodeName.equalsIgnoreCase("id") && attribute.hasChildNodes() ) {
+                    vlanId = attribute.getFirstChild().getNodeValue().trim();
+                }
+
+                else if (nodeName.equalsIgnoreCase("subnets") && attribute.hasChildNodes()) {
+                    NodeList sNets = attribute.getChildNodes();
+                    for (int k=0; k<sNets.getLength(); k++) {
+                        Node sAttrib = sNets.item(k);
+
+                        Subnet subnet = toSubnet(ctx, sAttrib, vlanId);
+                        if( subnet != null && subnet.getProviderSubnetId().equalsIgnoreCase(subnetId)) {
+                            return subnet;
+                        }
+                    }
+                }
+            }
+        }
+		return null;
+	}
+
+	@Override
+	public Requirement getSubnetSupport() throws CloudException,InternalException {
+		return Requirement.REQUIRED;
+	}
+
+	@Override
+	public VLAN getVlan(String vlanId) throws CloudException, InternalException {
+		ArrayList<VLAN> list = (ArrayList<VLAN>) listVlans();
+		if(list != null){ 
+			for(VLAN vlan: list){
+				if(vlan.getProviderVlanId().equals(vlanId) || vlan.getName().equalsIgnoreCase(vlanId)){
+					return vlan;
+				}			
+			}
+		}
+		return null;		
+	}
+
+    @Override
+    public boolean isConnectedViaInternetGateway(@Nonnull String s) throws CloudException, InternalException {
+        return false;  //To change body of implemented methods use File | Settings | File Templates.
+    }
+
+    @Override
+	public boolean isNetworkInterfaceSupportEnabled() throws CloudException,InternalException {
+		return false;
+	}
+
+	@Override
+	public boolean isSubscribed() throws CloudException, InternalException {
+		return true;
+	}
+
+	@Override
+	public boolean isSubnetDataCenterConstrained() throws CloudException,InternalException {
+		return true;
+	}
+
+	@Override
+	public boolean isVlanDataCenterConstrained() throws CloudException,InternalException {
+		return true;
+	}
+
+	@Override
+	public Collection<String> listFirewallIdsForNIC(String nicId)throws CloudException, InternalException {
+		// TODO Auto-generated method stub
+		return null;
+	}
+
+    @Nonnull
+    @Override
+    public Iterable<ResourceStatus> listNetworkInterfaceStatus() throws CloudException, InternalException {
+        return null;  //To change body of implemented methods use File | Settings | File Templates.
+    }
+
+    @Override
+	public Iterable<NetworkInterface> listNetworkInterfaces()throws CloudException, InternalException {
+        return Collections.emptyList();
+	}
+
+	@Override
+	public Iterable<NetworkInterface> listNetworkInterfacesForVM(String forVmId)throws CloudException, InternalException {
+        return Collections.emptyList();
+	}
+
+	@Override
+	public Iterable<NetworkInterface> listNetworkInterfacesInSubnet(
+			String subnetId) throws CloudException, InternalException {
+        return Collections.emptyList();
+	}
+
+	@Override
+	public Iterable<NetworkInterface> listNetworkInterfacesInVLAN(String vlanId)
+			throws CloudException, InternalException {
+        return Collections.emptyList();
+	}
+
+    @Nonnull
+    @Override
+    public Iterable<Networkable> listResources(@Nonnull String inVlanId) throws CloudException, InternalException {
+        return Collections.emptyList();
+    }
+
+    @Override
+	public Iterable<RoutingTable> listRoutingTables(String inVlanId)
+			throws CloudException, InternalException {
+        return Collections.emptyList();
+	}
+
+	@Override
+	public Iterable<Subnet> listSubnets(String inVlanId) throws CloudException,InternalException {
+        ProviderContext ctx = provider.getContext();
+
+        if( ctx == null ) {
+            throw new AzureConfigException("No context was specified for this request");
+        }
+        AzureMethod method = new AzureMethod(provider);
+
+        Document doc = method.getAsXML(ctx.getAccountNumber(), NETWORKING_SERVICES+"/virtualnetwork");
+
+        NodeList entries = doc.getElementsByTagName("VirtualNetworkSite");
+        ArrayList<Subnet> list = new ArrayList<Subnet>();
+
+        for( int i=0; i<entries.getLength(); i++ ) {
+            Node entry = entries.item(i);
+            NodeList attributes = entry.getChildNodes();
+
+            String vlanId;
+            boolean found = false;
+
+            for( int j=0; j<attributes.getLength(); j++ ) {
+                Node attribute = attributes.item(j);
+                if(attribute.getNodeType() == Node.TEXT_NODE) continue;
+                String nodeName = attribute.getNodeName();
+
+                if (nodeName.equalsIgnoreCase("id") && attribute.hasChildNodes() ) {
+                    vlanId = attribute.getFirstChild().getNodeValue().trim();
+                    if (vlanId.equalsIgnoreCase(inVlanId)) {
+                        found = true;
+                        continue;
+                    }
+                }
+
+                //hopefully we have found the right vlan
+                if (found) {
+                    if (nodeName.equalsIgnoreCase("subnets") && attribute.hasChildNodes()) {
+                        NodeList sNets = attribute.getChildNodes();
+                        for (int k=0; k<sNets.getLength(); k++) {
+                            Node sAttrib = sNets.item(k);
+
+                            Subnet subnet = toSubnet(ctx, sAttrib, inVlanId);
+                            if( subnet != null ) {
+                                list.add(subnet);
+                            }
+                        }
+                    }
+                }
+            }
+        }
+        return list;
+	}
+
+	@Override
+	public Iterable<IPVersion> listSupportedIPVersions() throws CloudException,
+			InternalException {
+        return Collections.singletonList(IPVersion.IPV4);
+	}
+
+    @Nonnull
+    @Override
+    public Iterable<ResourceStatus> listVlanStatus() throws CloudException, InternalException {
+        ProviderContext ctx = provider.getContext();
+
+        if( ctx == null ) {
+            throw new AzureConfigException("No context was specified for this request");
+        }
+        AzureMethod method = new AzureMethod(provider);
+
+        Document doc = method.getAsXML(ctx.getAccountNumber(), NETWORKING_SERVICES+"/virtualnetwork");
+
+        NodeList entries = doc.getElementsByTagName("VirtualNetworkSite");
+        ArrayList<ResourceStatus> list = new ArrayList<ResourceStatus>();
+
+        for( int i=0; i<entries.getLength(); i++ ) {
+            Node entry = entries.item(i);
+            ResourceStatus status = toVLANStatus(ctx, entry);
+            if( status != null ) {
+                list.add(status);
+            }
+        }
+        return list;
+    }
+
+    @Override
+	public Iterable<VLAN> listVlans() throws CloudException, InternalException {
+
+        ProviderContext ctx = provider.getContext();
+
+        if( ctx == null ) {
+            throw new AzureConfigException("No context was specified for this request");
+        }
+        AzureMethod method = new AzureMethod(provider);
+
+        Document doc = method.getAsXML(ctx.getAccountNumber(), NETWORKING_SERVICES+"/virtualnetwork");
+                
+        NodeList entries = doc.getElementsByTagName("VirtualNetworkSite");
+        ArrayList<VLAN> list = new ArrayList<VLAN>();
+
+        for( int i=0; i<entries.getLength(); i++ ) {
+            Node entry = entries.item(i);
+            ArrayList<VLAN> vlans = (ArrayList<VLAN>) toVLAN(ctx, entry);
+            if( vlans != null ) {
+            	list.addAll(vlans);
+            }
+        }        
+        return list;
+	}
+	
+	@Override
+	public void removeInternetGateway(String forVlanId) throws CloudException,InternalException {
+        throw new OperationNotSupportedException("Internet gateways not supported");
+	}
+
+	@Override
+	public void removeNetworkInterface(String nicId) throws CloudException,
+			InternalException {
+        throw new OperationNotSupportedException("Network interfaces not supported");
+
+	}
+
+	@Override
+	public void removeRoute(String inRoutingTableId, String destinationCidr)
+			throws CloudException, InternalException {
+        throw new OperationNotSupportedException("Routing tables not supported");
+
+	}
+
+	@Override
+	public void removeRoutingTable(String routingTableId)
+			throws CloudException, InternalException {
+        throw new OperationNotSupportedException("Routing tables not supported");
+
+	}
+
+	@Override
+	public void removeSubnet(String providerSubnetId) throws CloudException,InternalException {
+        if( logger.isTraceEnabled() ) {
+            logger.trace("ENTER: " + AzureVlanSupport.class.getName() + ".removeSubnet()");
+        }
+
+        try {
+            ProviderContext ctx = provider.getContext();
+
+            if( ctx == null ) {
+                throw new AzureConfigException("No context was specified for this request");
+            }
+
+            Subnet subnet = getSubnet(providerSubnetId);
+
+            String vlanId = subnet.getProviderVlanId();
+            VLAN vlan = getVlan(vlanId);
+            String vlanName = vlan.getName();
+
+            AzureMethod method = new AzureMethod(provider);
+            StringBuilder xml = new StringBuilder();
+
+            Document doc = getNetworkConfig();
+            NodeList entries = doc.getElementsByTagName("VirtualNetworkConfiguration");
+
+            Element element = (Element) entries.item(0);
+
+            NodeList virtualNetworkSites = element.getElementsByTagName("VirtualNetworkSites");
+
+            Element elItem = (Element) virtualNetworkSites.item(0);
+            NodeList vns = elItem.getElementsByTagName("VirtualNetworkSite");
+            for (int i = 0; i<vns.getLength(); i++) {
+                Node vn = vns.item(i);
+                String vnName = vn.getNodeName();
+
+                if( vnName.equalsIgnoreCase("VirtualNetworkSite") && vn.hasChildNodes() ) {
+                    Element elVN = (Element) vn;
+                    String siteName = elVN.getAttribute("name");
+                    if (siteName.equalsIgnoreCase(vlanName)) {
+                        NodeList subnetsNodes = elVN.getElementsByTagName("Subnets");
+
+                        Element subnetsEl = (Element) subnetsNodes.item(0);
+
+                        NodeList subnetNodes = subnetsEl.getElementsByTagName("Subnet");
+
+                        for (int j = 0; j<subnetNodes.getLength(); j++) {
+                            Node subnetNode = subnetNodes.item(j);
+
+                            String subnetName = subnetNode.getNodeName();
+                            if( subnetName.equalsIgnoreCase("Subnet") && vn.hasChildNodes() ) {
+                                Element sub = (Element) subnetNode;
+                                String subName = sub.getAttribute("name");
+                                if (subName.equalsIgnoreCase(providerSubnetId)) {
+                                    subnetsEl.removeChild(subnetNode);
+                                }
+                            }
+                        }
+                    }
+                }
+            }
+
+            String output="";
+            try{
+                TransformerFactory tf = TransformerFactory.newInstance();
+                Transformer transformer = tf.newTransformer();
+                transformer.setOutputProperty(OutputKeys.OMIT_XML_DECLARATION, "yes");
+                StringWriter writer = new StringWriter();
+                transformer.transform(new DOMSource(doc), new StreamResult(writer));
+                output = writer.getBuffer().toString().replaceAll("\n|\r", "");
+            }
+            catch (Exception e){
+                System.err.println(e);
+            }
+            xml.append(output);
+            if( logger.isDebugEnabled() ) {
+                try {
+                    method.parseResponse(xml.toString(), false);
+                }
+                catch( Exception e ) {
+                    logger.warn("Unable to parse outgoing XML locally: " + e.getMessage());
+                    logger.warn("XML:");
+                    logger.warn(xml.toString());
+                }
+            }
+
+            String resourceDir = NETWORKING_SERVICES + "/media";
+            method.invoke("PUT", ctx.getAccountNumber(),resourceDir, xml.toString());
+        }
+        finally {
+            if( logger.isTraceEnabled() ) {
+                logger.trace("EXIT: " + AzureVlanSupport.class.getName() + ".removeSubnet()");
+            }
+        }
+
+	}
+
+	@Override
+	public void removeVlan(String vlanId) throws CloudException,InternalException {
+        if( logger.isTraceEnabled() ) {
+            logger.trace("ENTER: " + AzureVlanSupport.class.getName() + ".removeVlan()");
+        }
+
+        try {
+            ProviderContext ctx = provider.getContext();
+
+            if( ctx == null ) {
+                throw new AzureConfigException("No context was specified for this request");
+            }
+
+            VLAN vlan = getVlan(vlanId);
+            String vlanName = vlan.getName();
+
+            AzureMethod method = new AzureMethod(provider);
+            StringBuilder xml = new StringBuilder();
+
+            Document doc = getNetworkConfig();
+            NodeList entries = doc.getElementsByTagName("VirtualNetworkConfiguration");
+
+            Element element = (Element) entries.item(0);
+
+            NodeList virtualNetworkSites = element.getElementsByTagName("VirtualNetworkSites");
+
+            Element elItem = (Element) virtualNetworkSites.item(0);
+            NodeList vns = elItem.getElementsByTagName("VirtualNetworkSite");
+            for (int i = 0; i<vns.getLength(); i++) {
+                Node vn = vns.item(i);
+                String vnName = vn.getNodeName();
+
+                if( vnName.equalsIgnoreCase("VirtualNetworkSite") && vn.hasChildNodes() ) {
+                    Element elVN = (Element) vn;
+                    String siteName = elVN.getAttribute("name");
+                    if (siteName.equalsIgnoreCase(vlanName)) {
+                        elItem.removeChild(vn);
+                    }
+                }
+            }
+
+            String output="";
+            try{
+                TransformerFactory tf = TransformerFactory.newInstance();
+                Transformer transformer = tf.newTransformer();
+                transformer.setOutputProperty(OutputKeys.OMIT_XML_DECLARATION, "yes");
+                StringWriter writer = new StringWriter();
+                transformer.transform(new DOMSource(doc), new StreamResult(writer));
+                output = writer.getBuffer().toString().replaceAll("\n|\r", "");
+            }
+            catch (Exception e){
+                System.err.println(e);
+            }
+            xml.append(output);
+            if( logger.isDebugEnabled() ) {
+                try {
+                    method.parseResponse(xml.toString(), false);
+                }
+                catch( Exception e ) {
+                    logger.warn("Unable to parse outgoing XML locally: " + e.getMessage());
+                    logger.warn("XML:");
+                    logger.warn(xml.toString());
+                }
+            }
+
+            String resourceDir = NETWORKING_SERVICES + "/media";
+            method.invoke("PUT", ctx.getAccountNumber(),resourceDir, xml.toString());
+        }
+        finally {
+            if( logger.isTraceEnabled() ) {
+                logger.trace("EXIT: " + AzureVlanSupport.class.getName() + ".removeVlan()");
+            }
+        }
+
+	}
+
+    @Override
+	public boolean supportsInternetGatewayCreation() throws CloudException, InternalException {
+		// TODO Auto-generated method stub
+		return false;
+	}
+
+	@Override
+	public boolean supportsRawAddressRouting() throws CloudException,
+			InternalException {
+		// TODO Auto-generated method stub
+		return false;
+	}
+
+    @Override
+    public void updateVLANTags(@Nonnull String s, @Nonnull Tag... tags) throws CloudException, InternalException {
+        //To change body of implemented methods use File | Settings | File Templates.
+    }
+
+    @Override
+    public void updateVLANTags(@Nonnull String[] strings, @Nonnull Tag... tags) throws CloudException, InternalException {
+        //To change body of implemented methods use File | Settings | File Templates.
+    }
+
+    private @Nullable Iterable<VLAN> toVLAN(@Nonnull ProviderContext ctx, @Nullable Node entry) throws CloudException, InternalException {
+        if( entry == null ) {
+            return null;
+        }
+
+        ArrayList<VLAN> list= new ArrayList<VLAN>();
+
+        VLAN vlan = new VLAN();
+        vlan.setProviderOwnerId(ctx.getAccountNumber());
+        vlan.setProviderRegionId(ctx.getRegionId());
+        vlan.setSupportedTraffic(IPVersion.IPV4);
+
+        HashMap<String,String> tags = new HashMap<String, String>();
+        NodeList attributes = entry.getChildNodes();
+        String id;
+        String value;
+        VLANState state;
+
+        for( int i=0; i<attributes.getLength(); i++ ) {
+            Node attribute = attributes.item(i);
+            if(attribute.getNodeType() == Node.TEXT_NODE) continue;
+            String nodeName = attribute.getNodeName();
+
+            if( nodeName.equalsIgnoreCase("name") && attribute.hasChildNodes() ) {
+                vlan.setName(attribute.getFirstChild().getNodeValue().trim());
+            }
+            else if (nodeName.equalsIgnoreCase("label") && attribute.hasChildNodes() ) {
+                vlan.setDescription(attribute.getFirstChild().getNodeValue().trim());
+            }
+            else if (nodeName.equalsIgnoreCase("id") && attribute.hasChildNodes() ) {
+                id = attribute.getFirstChild().getNodeValue().trim();
+                tags.put(AzureVPNSupport.VPN_ID_KEY, id);
+                vlan.setProviderVlanId(id);
+            }
+            else if (nodeName.equalsIgnoreCase("affinitygroup") && attribute.hasChildNodes() ) {
+                String affinityGroup = attribute.getFirstChild().getNodeValue().trim();
+                if (affinityGroup != null && !affinityGroup.equals("")) {
+                    DataCenter dc = provider.getDataCenterServices().getDataCenter(affinityGroup);
+                    if ( dc != null && dc.getRegionId().equals(ctx.getRegionId())) {
+                        vlan.setProviderDataCenterId(dc.getProviderDataCenterId());
+                    }
+                    else {
+                        return null;
+                    }
+                }
+                tags.put("AffinityGroup", attribute.getFirstChild().getNodeValue().trim());
+            }
+            else if (nodeName.equalsIgnoreCase("state") && attribute.hasChildNodes() ) {
+                value = attribute.getFirstChild().getNodeValue().trim();
+
+                if( value.equalsIgnoreCase("created") || value.equalsIgnoreCase("updating")) {
+                    state = VLANState.AVAILABLE;
+                }
+                else if( value.equalsIgnoreCase("creating") ) {
+                    state = VLANState.PENDING;
+                }
+                else {
+                    logger.warn("Unknown VLAN state: " + value);
+                    state = null;
+                }
+                vlan.setCurrentState(state);
+            }
+            else if( nodeName.equalsIgnoreCase("AddressSpace") && attribute.hasChildNodes() ) {
+                NodeList addressSpaces = attribute.getChildNodes();
+
+                for( int k=0; k<addressSpaces.getLength(); k++ ) {
+                    Node addressSpace = addressSpaces.item(k);
+
+                    if( addressSpace.getNodeName().equalsIgnoreCase("AddressPrefixes") && addressSpace.hasChildNodes() ) {
+
+                        NodeList addressPrefixes  = addressSpace.getChildNodes();
+
+                        for( int l=0; l<addressPrefixes.getLength(); l++ ) {
+                            Node addressPrefix = addressPrefixes.item(l);
+
+                            if( addressPrefix.getNodeName().equalsIgnoreCase("AddressPrefix") && addressPrefix.hasChildNodes() ) {
+                                //vlan.setProviderVlanId(addressPrefix.getFirstChild().getNodeValue().trim());
+                                vlan.setCidr(addressPrefix.getFirstChild().getNodeValue().trim());
+
+                                if( vlan.getName() == null ) {
+                                    vlan.setName(vlan.getProviderVlanId());
+                                }
+                                if( vlan.getDescription() == null ) {
+                                    vlan.setDescription(vlan.getName());
+                                }
+                                vlan.setTags(tags);
+
+                                list.add(vlan);
+                            }
+                        }
+                    }
+                }
+            }
+        }
+        return list;
+    }
+
+    private @Nullable ResourceStatus toVLANStatus(@Nonnull ProviderContext ctx, @Nullable Node entry) throws CloudException, InternalException {
+        if( entry == null ) {
+            return null;
+        }
+        String id= null;
+        String value = null;
+        VLANState state = null;
+
+
+        NodeList attributes = entry.getChildNodes();
+        for( int i=0; i<attributes.getLength(); i++ ) {
+            Node attribute = attributes.item(i);
+            if(attribute.getNodeType() == Node.TEXT_NODE) continue;
+            String nodeName = attribute.getNodeName();
+
+            if (nodeName.equalsIgnoreCase("id") && attribute.hasChildNodes() ) {
+                id = attribute.getFirstChild().getNodeValue().trim();
+            }
+            else if (nodeName.equalsIgnoreCase("state") && attribute.hasChildNodes() ) {
+                value = attribute.getFirstChild().getNodeValue().trim();
+
+                if( value.equalsIgnoreCase("created") || value.equalsIgnoreCase("updating")) {
+                    state = VLANState.AVAILABLE;
+                }
+                else if( value.equalsIgnoreCase("creating") ) {
+                    state = VLANState.PENDING;
+                }
+                else {
+                    logger.warn("Unknown VLAN state: " + value);
+                    state = null;
+                }
+            }
+            else if (nodeName.equalsIgnoreCase("affinitygroup") && attribute.hasChildNodes() ) {
+                String affinityGroup = attribute.getFirstChild().getNodeValue().trim();
+                if (affinityGroup != null && !affinityGroup.equals("")) {
+                    DataCenter dc = provider.getDataCenterServices().getDataCenter(affinityGroup);
+                    if ( dc == null || !dc.getRegionId().equals(ctx.getRegionId())) {
+                        return null;
+                    }
+                }
+            }
+
+        }
+        ResourceStatus status = new ResourceStatus(id, state);
+        return status;
+    }
+
+    private @Nullable Subnet toSubnet(@Nonnull ProviderContext ctx, @Nullable Node entry, @Nonnull String vlanId) throws CloudException, InternalException {
+        if( entry == null ) {
+            return null;
+        }
+
+        NodeList attributes = entry.getChildNodes();
+        String name = null;
+        String cidr= null;
+
+        for( int i=0; i<attributes.getLength(); i++ ) {
+            Node attribute = attributes.item(i);
+            if(attribute.getNodeType() == Node.TEXT_NODE) continue;
+
+            String nodeName = attribute.getNodeName();
+
+            if( nodeName.equalsIgnoreCase("name") && attribute.hasChildNodes() ) {
+                name = attribute.getFirstChild().getNodeValue().trim();
+
+            }
+            else if( nodeName.equalsIgnoreCase("AddressPrefix") && attribute.hasChildNodes() ) {
+                cidr = attribute.getFirstChild().getNodeValue().trim();
+            }
+        }
+
+        Subnet subnet = Subnet.getInstance(ctx.getAccountNumber(), ctx.getRegionId(), vlanId, name, SubnetState.AVAILABLE, name, name, cidr);
+        DataCenter dc = provider.getDataCenterServices().listDataCenters(ctx.getRegionId()).iterator().next();
+        subnet.constrainedToDataCenter(dc.getProviderDataCenterId());
+        return subnet;
+    }
+}