/**
<<<<<<< HEAD
 * Copyright (C) 2012 enStratus Networks Inc
=======
 * Copyright (C) 2013-2014 Dell, Inc
>>>>>>> 5941c1c0
 *
 * ====================================================================
 * Licensed under the Apache License, Version 2.0 (the "License");
 * you may not use this file except in compliance with the License.
 * You may obtain a copy of the License at
 *
 * http://www.apache.org/licenses/LICENSE-2.0
 *
 * Unless required by applicable law or agreed to in writing, software
 * distributed under the License is distributed on an "AS IS" BASIS,
 * WITHOUT WARRANTIES OR CONDITIONS OF ANY KIND, either express or implied.
 * See the License for the specific language governing permissions and
 * limitations under the License.
 * ====================================================================
 */

package org.dasein.cloud.azure.network;

import org.dasein.cloud.*;
import org.dasein.cloud.azure.Azure;
import org.dasein.cloud.network.IPVersion;
import org.dasein.cloud.network.VLANCapabilities;

import javax.annotation.Nonnull;
import javax.annotation.Nullable;
import java.util.Collections;
import java.util.Locale;

/**
 * Describes the capabilities of Azure with respect to Dasein vlan operations.
 * <p>Created by Danielle Mayne: 4/03/14 14:30 PM</p>
 * @author Danielle Mayne
 * @version 2014.03 initial version
 * @since 2014.03
 */
public class VlanCapabilities extends AbstractCapabilities<Azure> implements VLANCapabilities{
    public VlanCapabilities(@Nonnull Azure provider) {
        super(provider);
    }

    @Override
    public boolean allowsNewNetworkInterfaceCreation() throws CloudException, InternalException {
        return false;
    }

    @Override
    public boolean allowsNewVlanCreation() throws CloudException, InternalException {
        return true;
    }

    @Override
    public boolean allowsNewRoutingTableCreation() throws CloudException, InternalException {
        return false;
    }

    @Override
    public boolean allowsNewSubnetCreation() throws CloudException, InternalException {
        return true;
    }

    @Override
    public boolean allowsMultipleTrafficTypesOverSubnet() throws CloudException, InternalException {
        return false;
    }

    @Override
    public boolean allowsMultipleTrafficTypesOverVlan() throws CloudException, InternalException {
        return false;
    }

    @Override
    public int getMaxNetworkInterfaceCount() throws CloudException, InternalException {
        return 0;
    }

    @Override
    public int getMaxVlanCount() throws CloudException, InternalException {
        return 5;
    }

    @Nonnull
    @Override
    public String getProviderTermForNetworkInterface(@Nonnull Locale locale) {
        return "network interface";
    }

    @Nonnull
    @Override
    public String getProviderTermForSubnet(@Nonnull Locale locale) {
        return "subnet";
    }

    @Nonnull
    @Override
    public String getProviderTermForVlan(@Nonnull Locale locale) {
        return "address space";
    }

    @Nonnull
    @Override
    public Requirement getRoutingTableSupport() throws CloudException, InternalException {
        return Requirement.NONE;
    }

    @Nonnull
    @Override
    public Requirement getSubnetSupport() throws CloudException, InternalException {
        return Requirement.REQUIRED;
    }

    @Nullable
    @Override
    public VisibleScope getVLANVisibleScope() {
        return null;
    }

    @Nonnull
    @Override
    public Requirement identifySubnetDCRequirement() throws CloudException, InternalException {
        return Requirement.OPTIONAL;
    }

    @Override
    public boolean isNetworkInterfaceSupportEnabled() throws CloudException, InternalException {
        return false;
    }

    @Override
    public boolean isSubnetDataCenterConstrained() throws CloudException, InternalException {
        return true;
    }

    @Override
    public boolean isVlanDataCenterConstrained() throws CloudException, InternalException {
        return true;
    }

    @Nonnull
    @Override
    public Iterable<IPVersion> listSupportedIPVersions() throws CloudException, InternalException {
        return Collections.singletonList(IPVersion.IPV4);
    }

    @Override
    public boolean supportsInternetGatewayCreation() throws CloudException, InternalException {
        return false;
    }

    @Override
    public boolean supportsRawAddressRouting() throws CloudException, InternalException {
        return false;
    }
}<|MERGE_RESOLUTION|>--- conflicted
+++ resolved
@@ -1,9 +1,5 @@
 /**
-<<<<<<< HEAD
- * Copyright (C) 2012 enStratus Networks Inc
-=======
  * Copyright (C) 2013-2014 Dell, Inc
->>>>>>> 5941c1c0
  *
  * ====================================================================
  * Licensed under the Apache License, Version 2.0 (the "License");
