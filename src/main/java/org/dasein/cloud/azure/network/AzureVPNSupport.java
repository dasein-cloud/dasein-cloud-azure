--- conflicted
+++ resolved
@@ -1,571 +1,560 @@
-/**
- * Copyright (C) 2013-2015 Dell, Inc
- *
- * ====================================================================
- * Licensed under the Apache License, Version 2.0 (the "License");
- * you may not use this file except in compliance with the License.
- * You may obtain a copy of the License at
- *
- * http://www.apache.org/licenses/LICENSE-2.0
- *
- * Unless required by applicable law or agreed to in writing, software
- * distributed under the License is distributed on an "AS IS" BASIS,
- * WITHOUT WARRANTIES OR CONDITIONS OF ANY KIND, either express or implied.
- * See the License for the specific language governing permissions and
- * limitations under the License.
- * ====================================================================
- */
-
-package org.dasein.cloud.azure.network;
-
-
-import java.util.ArrayList;
-import java.util.HashMap;
-
-import javax.annotation.Nonnull;
-import javax.annotation.Nullable;
-
-import org.apache.log4j.Logger;
-import org.dasein.cloud.CloudException;
-import org.dasein.cloud.InternalException;
-import org.dasein.cloud.ProviderContext;
-import org.dasein.cloud.Requirement;
-import org.dasein.cloud.ResourceStatus;
-import org.dasein.cloud.azure.Azure;
-import org.dasein.cloud.azure.AzureConfigException;
-import org.dasein.cloud.azure.AzureMethod;
-import org.dasein.cloud.azure.compute.disk.AzureDisk;
-import org.dasein.cloud.identity.ServiceAction;
-import org.dasein.cloud.network.*;
-import org.w3c.dom.Document;
-import org.w3c.dom.Node;
-import org.w3c.dom.NodeList;
-
-public class AzureVPNSupport implements VpnSupport {
-    static private final Logger logger = Azure.getLogger(AzureVPNSupport.class);
-
-	static private final String NETWORKING_SERVICES = "/services/networking";
-	/**Azure gateway, vlan does not have an Id. Therefore,gateway id would be 
-	 *  local network name + _&_ + gateway endpoint
-	*/
-	static private final String OBJECT_NAME_SPLIT = "_&_";
-	static public final String VPN_ID_KEY = "VPNID";
-	/**
-	 *  The enstratus default VPN is used when create VLANs, subnet, local network and gateway 
-	 *  as all of the operations on VLAN, subnet etc requires an VPN;
-	 */
-	static public final String ENSTRATUS_DEFAULT_VPN = "Enstratus_VPN";
-	
-    private Azure provider;
-
-    public AzureVPNSupport(Azure provider) { this.provider = provider; }
-	
-
-	@Override
-	public String[] mapServiceAction(ServiceAction action) {
-		return new String[0];
-	}
-
-	/**
-	 * Vlan was created when the VPN created
-	 */
-	@Override
-	public void attachToVlan(String providerVpnId, String providerVlanId) throws CloudException, InternalException {
-		// TODO Auto-generated method stub
-
-	}
-
-	@Override
-	public void connectToGateway(String providerVpnId, String toGatewayId) throws CloudException, InternalException {
-        //TODO this existing method call is for creating a gateway but is it terminology issue or is this different?
-        if( logger.isTraceEnabled() ) {
-            logger.trace("ENTER: " + AzureVPNSupport.class.getName() + ".connectToGateway()");
-        }
-        try {
-            ProviderContext ctx = provider.getContext();
-
-            if( ctx == null ) {
-                throw new AzureConfigException("No context was specified for this request");
-            }
-           
-            
-            AzureMethod method = new AzureMethod(provider);
-                  
-            String resourceDir = NETWORKING_SERVICES + "/" + providerVpnId + "/gateway";
-           
-            method.post(ctx.getAccountNumber(), resourceDir, null);
-     
-        }
-        finally {
-            if( logger.isTraceEnabled() ) {
-                logger.trace("EXIT: " + AzureVPNSupport.class.getName() + ".connectToGateway()");
-            }
-        }
-	}
-
-	@Override
-<<<<<<< HEAD
-	public VPN createVPN(String inProviderDataCenterId, String name,String description, VPNProtocol protocol) throws CloudException, InternalException {
-       //TODO difference between vpn and vlan as this same method call is used to create vlan?
-       if( logger.isTraceEnabled() ) {
-=======
-	public Vpn createVpn(String inProviderDataCenterId, String name,String description, VpnProtocol protocol) throws CloudException, InternalException {
-        if( logger.isTraceEnabled() ) {
->>>>>>> 27a759f1
-            logger.trace("ENTER: " + AzureVPNSupport.class.getName() + ".createVPN()");
-        }
-        
-        //Require a default cidr
-        String cidr = "10.0.0.0/8";
-        
-        try {        	
-            ProviderContext ctx = provider.getContext();
-
-            if( ctx == null ) {
-                throw new AzureConfigException("No context was specified for this request");
-            }
-                       
-            AzureMethod method = new AzureMethod(provider);
-            StringBuilder xml = new StringBuilder();
-           
-            xml.append("<?xml version=\"1.0\" encoding=\"utf-8\"?>");             
-            xml.append("<NetworkConfiguration xmlns:xsi=\"http://www.w3.org/2001/XMLSchema-instance\" xmlns:xsd=\"http://www.w3.org/2001/XMLSchema\" xmlns=\"http://schemas.microsoft.com/ServiceHosting/2011/07/NetworkConfiguration\">");
-            xml.append("<VirtualNetworkConfiguration>");
-            xml.append("<VirtualNetworkSites>");
-            xml.append("VirtualNetworkSite name=\"" + name+ "\" Location=\"" +  ctx.getRegionId() +"\">");
-            xml.append("<AddressSpace>");
-            xml.append("<AddressPrefix>"+ cidr +"</AddressPrefix>");
-            xml.append("</AddressSpace>");
-            xml.append("</VirtualNetworkSite>");
-            xml.append("</VirtualNetworkSites>");                        
-            xml.append("</VirtualNetworkConfiguration>");
-            xml.append("</NetworkConfiguration>");
-
-            if( logger.isDebugEnabled() ) {
-                try {
-                    method.parseResponse(xml.toString(), false);
-                }
-                catch( Exception e ) {
-                    logger.warn("Unable to parse outgoing XML locally: " + e.getMessage());
-                    logger.warn("XML:");
-                    logger.warn(xml.toString());
-                }
-            }
-
-            String resourceDir = NETWORKING_SERVICES + "/media";
-            method.post(ctx.getAccountNumber(),resourceDir, xml.toString());
-            // TODO: return VLAN
-            return null;
-        }
-        finally {
-            if( logger.isTraceEnabled() ) {
-                logger.trace("EXIT: " + AzureVlanSupport.class.getName() + ".createVlan()");
-            }
-        }
-	}
-
-    @Nonnull
-    @Override
-    public Vpn createVpn(@Nonnull VpnCreateOptions vpnLaunchOptions) throws CloudException, InternalException {
-        return createVpn(vpnLaunchOptions.getProviderDataCenterId(), vpnLaunchOptions.getName(),vpnLaunchOptions.getDescription(),vpnLaunchOptions.getProtocol() );
-    }
-
-    private String getAffinityGroup(String vlanName){
-		//TODO
-		return "Group1";
-	}
-	
-	// Create local network for connecting VPN?
-	@Override
-<<<<<<< HEAD
-	public VPNGateway createVPNGateway(String endpoint, String name,String description, VPNProtocol protocol, String bgpAsn)throws CloudException, InternalException {
-        //todo why is this creating a local site instead of a gateway?
-=======
-	public VpnGateway createVpnGateway(String endpoint, String name,String description, VpnProtocol protocol, String bgpAsn)throws CloudException, InternalException {
->>>>>>> 27a759f1
-        if( logger.isTraceEnabled() ) {
-            logger.trace("ENTER: " + AzureVPNSupport.class.getName() + ".createVPNGateway()");
-        }
-        try {
-            ProviderContext ctx = provider.getContext();
-
-            if( ctx == null ) {
-                throw new AzureConfigException("No context was specified for this request");
-            }
-           
-            
-            AzureMethod method = new AzureMethod(provider);
-            StringBuilder xml = new StringBuilder();
-            xml.append("<?xml version=\"1.0\" encoding=\"utf-8\"?>");
-            xml.append("<NetworkConfiguration  xmlns=\"http://schemas.microsoft.com/windowsazure\" xmlns:i=\"http://www.w3.org/2001/XMLSchema-instance\">");
-            xml.append("<VirtualNetworkConfiguration>");            
-            xml.append("<LocalNetworkSites>");
-            
-            xml.append("<LocalNetworkSite name=\"" + name +  "\">");
-            xml.append("<AddressSpace>");
-            xml.append("<AddressPrefix>"+ endpoint +"/32" + "</AddressPrefix>");
-            xml.append("</AddressSpace>");
-            xml.append("<VPNGatewayAddress>"+ endpoint + "</VPNGatewayAddress>");
-            xml.append("</LocalNetworkSite>");
-            
-            xml.append("</LocalNetworkSites>");
-            xml.append("</VirtualNetworkConfiguration>");
-            xml.append("</NetworkConfiguration>");
-               
-
-            if( logger.isDebugEnabled() ) {
-                try {
-                    method.parseResponse(xml.toString(), false);
-                }
-                catch( Exception e ) {
-                    logger.warn("Unable to parse outgoing XML locally: " + e.getMessage());
-                    logger.warn("XML:");
-                    logger.warn(xml.toString());
-                }
-            }
-
-            String resourceDir = NETWORKING_SERVICES + "/media";
-            method.post(ctx.getAccountNumber(),resourceDir , xml.toString());
-            // TODO: VPNGateway
-            return null;
-        }
-        finally {
-            if( logger.isTraceEnabled() ) {
-                logger.trace("EXIT: " + AzureVPNSupport.class.getName() + ".createVPNGateway()");
-            }
-        }
-		
-	}
-
-    @Nonnull
-    @Override
-    public VpnGateway createVpnGateway(@Nonnull VpnGatewayCreateOptions vpnGatewayCreateOptions) throws CloudException, InternalException {
-        return createVpnGateway(vpnGatewayCreateOptions.getEndpoint(), vpnGatewayCreateOptions.getName(), vpnGatewayCreateOptions.getDescription(), vpnGatewayCreateOptions.getProtocol(), vpnGatewayCreateOptions.getBgpAsn());
-    }
-
-    @Override
-	public void deleteVpn(String providerVpnId) throws CloudException, InternalException {
-		// TODO Auto-generated method stub
-
-	}
-
-	@Override
-	public void deleteVpnGateway(String providerVPNGatewayId) throws CloudException, InternalException {
-        if( logger.isTraceEnabled() ) {
-            logger.trace("ENTER: " + AzureVPNSupport.class.getName() + ".deleteVPNGateway(" + providerVPNGatewayId+")");
-        }
-        try {
-            ProviderContext ctx = provider.getContext();
-
-            if( ctx == null ) {
-                throw new AzureConfigException("No context was specified for this request");
-            }
-            
-            if(!providerVPNGatewayId.contains(OBJECT_NAME_SPLIT)){
-            	logger.trace(" The GateWay ID does not have the patern ->" + OBJECT_NAME_SPLIT );
-            	return;
-            }
-           	String[] VPNAndGatewayName = providerVPNGatewayId.split(OBJECT_NAME_SPLIT);
-         	String resourceDir = NETWORKING_SERVICES + "/" + VPNAndGatewayName[0] + "/gateway" ;
-         	                                
-            AzureMethod method = new AzureMethod(provider);
-    
-            method.invoke("DELETE",ctx.getAccountNumber(), resourceDir, null);
-        }
-        finally {
-            if( logger.isTraceEnabled() ) {
-                logger.trace("EXIT: " + AzureDisk.class.getName() + ".deattach()");
-            }
-        }
-
-	}
-
-	@Override
-	public void detachFromVlan(String providerVpnId, String providerVlanId) throws CloudException, InternalException {
-		// TODO Auto-generated method stub
-
-	}
-
-	@Override
-	public void disconnectFromGateway(String providerVpnId, String fromGatewayId) throws CloudException, InternalException {
-		// TODO Auto-generated method stub
-
-	}
-
-    private transient volatile AzureVPNCapabilities capabilities;
-    @Nonnull
-    @Override
-    public VpnCapabilities getCapabilities() throws CloudException, InternalException {
-        if( capabilities == null ) {
-            capabilities = new AzureVPNCapabilities(provider);
-        }
-        return capabilities;
-    }
-
-    @Override
-	public VpnGateway getGateway(String gatewayId) throws CloudException,InternalException {
-		ArrayList<VpnGateway> list = (ArrayList<VpnGateway>) listGateways();
-		if(list != null){ 
-			for(VpnGateway gateway: list){
-				if(gateway.getProviderVpnGatewayId().equals(gatewayId)){
-					return gateway;
-				}			
-			}
-		}
-		return null;		
-	}
-
-	@Override
-	public Vpn getVpn(String providerVpnId) throws CloudException,InternalException {
-		ArrayList<Vpn> list = (ArrayList<Vpn>) listVpns();
-		if(list != null){ 
-			for(Vpn vpn: list){
-				if(vpn.getProviderVpnId().equals(providerVpnId)){
-					return vpn;
-				}			
-			}
-		}
-		return null;		
-	}
-
-	@Override
-	public Requirement getVpnDataCenterConstraint() throws CloudException,InternalException {
-		// TODO Auto-generated method stub
-		return null;
-	}
-
-	@Override
-	public Iterable<VpnConnection> listGatewayConnections(String toGatewayId)throws CloudException, InternalException {
-		// TODO Auto-generated method stub
-		return null;
-	}
-
-    @Nonnull
-    @Override
-    public Iterable<ResourceStatus> listGatewayStatus() throws CloudException, InternalException {
-        return null;  //To change body of implemented methods use File | Settings | File Templates.
-    }
-
-    @Override
-	public Iterable<VpnGateway> listGateways() throws CloudException,InternalException {
-	    ArrayList<VpnGateway> gateways = new ArrayList<VpnGateway>();
-
-		ArrayList<Vpn> list = (ArrayList<Vpn>) listVpns();
-		if(list != null){ 
-			for(Vpn vpn: list){
-				 ArrayList<VpnGateway> items = (ArrayList<VpnGateway>) listGateways(vpn.getProviderVpnId());
-				 if(items != null){
-					 gateways.addAll(items);
-				 }
-			}
-		}		
-		return gateways;
-	}
-	
-	private Iterable<VpnGateway> listGateways(String vpnId) throws CloudException,InternalException {
-		// TODO Auto-generated method stub
-        ProviderContext ctx = provider.getContext();
-
-        if( ctx == null ) {
-            throw new AzureConfigException("No context was specified for this request");
-        }
-        String resourceDir = NETWORKING_SERVICES + "/" + vpnId + "/gateway";
-        AzureMethod method = new AzureMethod(provider);
-        Document doc = method.getAsXML(ctx.getAccountNumber(), resourceDir);
-                
-        NodeList entries = doc.getElementsByTagName("Gateway");
-        ArrayList<VpnGateway> list = new ArrayList<VpnGateway>();
-
-        for( int i=0; i<entries.getLength(); i++ ) {
-            Node entry = entries.item(i);
-            VpnGateway gateway= toVPNGateway(ctx, entry,vpnId );
-            
-            if( gateway != null ) {
-            	list.add(gateway);
-            }
-        }        
-        return list;
-	}
-
-	@Override
-	public Iterable<VpnGateway> listGatewaysWithBgpAsn(String bgpAsn) throws CloudException, InternalException {
-		// TODO Auto-generated method stub
-		return null;
-	}
-
-	@Override
-	public Iterable<VpnConnection> listVpnConnections(String toVpnId)
-			throws CloudException, InternalException {
-		// TODO Auto-generated method stub
-		return null;
-	}
-
-    @Nonnull
-    @Override
-    public Iterable<ResourceStatus> listVpnStatus() throws CloudException, InternalException {
-        return null;  //To change body of implemented methods use File | Settings | File Templates.
-    }
-
-    @Nonnull
-    @Override
-	public Iterable<Vpn> listVpns() throws CloudException, InternalException {
-
-        ProviderContext ctx = provider.getContext();
-
-        if( ctx == null ) {
-            throw new AzureConfigException("No context was specified for this request");
-        }
-        AzureMethod method = new AzureMethod(provider);
-
-        Document doc = method.getAsXML(ctx.getAccountNumber(), NETWORKING_SERVICES+"/virtualnetwork");
-                
-        NodeList entries = doc.getElementsByTagName("VirtualNetworkSite");
-        ArrayList<Vpn> list = new ArrayList<Vpn>();
-
-        for( int i=0; i<entries.getLength(); i++ ) {
-            Node entry = entries.item(i);
-            Vpn vpn = toVPN(ctx, entry);
-            if( vpn != null ) {
-            	list.add(vpn);
-            }
-        }        
-        return list;
-	}
-
-	@Override
-	public Iterable<VpnProtocol> listSupportedVpnProtocols()throws CloudException, InternalException {
-		// TODO Auto-generated method stub
-		return null;
-	}
-
-	@Override
-	public boolean isSubscribed() throws CloudException, InternalException {
-		return true;
-	}
-	
-    private @Nullable Vpn toVPN(@Nonnull ProviderContext ctx, @Nullable Node entry) throws CloudException, InternalException {
-        if( entry == null ) {
-            return null;
-        }
-        Vpn vpn= new Vpn();
-        vpn.setCurrentState(VpnState.AVAILABLE);
-
-        HashMap<String,String> tags = new HashMap<String, String>();
-      
-        NodeList attributes = entry.getChildNodes();
-
-        for( int i=0; i<attributes.getLength(); i++ ) {
-            Node attribute = attributes.item(i);
-            if(attribute.getNodeType() == Node.TEXT_NODE) continue;
-            String nodeName = attribute.getNodeName();
-            
-            if( nodeName.equalsIgnoreCase("name") && attribute.hasChildNodes() ) {
-            	vpn.setProviderVpnId(attribute.getFirstChild().getNodeValue().trim());
-            	//vpn.setName(attribute.getFirstChild().getNodeValue().trim());
-            }
-            else if( nodeName.equalsIgnoreCase("label") && attribute.hasChildNodes() ) {
-            	vpn.setDescription(attribute.getFirstChild().getNodeValue().trim());
-            }
-            else if( nodeName.equalsIgnoreCase("Id") && attribute.hasChildNodes() ) {
-            	//vpn.setProviderVpnId(attribute.getFirstChild().getNodeValue().trim());
-            }
-            else if( nodeName.equalsIgnoreCase("State") && attribute.hasChildNodes() ) {
-            	String status = attribute.getFirstChild().getNodeValue().trim();
-            	
-            	if("Created".equalsIgnoreCase(status)){
-            		vpn.setCurrentState(VpnState.AVAILABLE);
-            	}        
-            }            
-            else if( nodeName.equalsIgnoreCase("AffinityGroup") && attribute.hasChildNodes() ) {
-            	tags.put("AffinityGroup", attribute.getFirstChild().getNodeValue().trim());
-            }
-            else if( nodeName.equalsIgnoreCase("AddressSpace") && attribute.hasChildNodes() ) {
-                NodeList addressSpaces = attribute.getChildNodes();
-                
-                for( int k=0; k<addressSpaces.getLength(); k++ ) {
-                    Node addressSpace = addressSpaces.item(k);
-                    
-                    if( addressSpace.getNodeName().equalsIgnoreCase("AddressPrefixes") && addressSpace.hasChildNodes() ) {
-                       
-                    	NodeList addressPrefixes  = addressSpace.getChildNodes();
-                    	
-                    	ArrayList<String> vlanIds = new ArrayList<String>();
-                    	
-                        for( int l=0; l<addressPrefixes.getLength(); l++ ) {
-                            Node addressPrefix = addressPrefixes.item(l);                               
-
-                            if( addressPrefix.getNodeName().equalsIgnoreCase("AddressPrefix") && addressPrefix.hasChildNodes() ) {
-                            	vlanIds.add(addressPrefix.getFirstChild().getNodeValue().trim());
-                            }                            
-                        }
-                        vpn.setProviderVlanIds(vlanIds.toArray(new String[vlanIds.size()]));
-                        
-                    }
-                }
-            }
-        }
-        if( vpn.getProviderVpnId() == null ) {
-            return null;
-        }
-        if( vpn.getName() == null ) {
-        	vpn.setName(vpn.getProviderVpnId());
-        }
-        if( vpn.getDescription() == null ) {
-        	vpn.setDescription(vpn.getName());
-        }       
-        vpn.setTags(tags);
-        
-        return vpn;
-    }
-    
-    private @Nullable VpnGateway toVPNGateway(@Nonnull ProviderContext ctx, @Nullable Node entry, String vpnId) throws CloudException, InternalException {
-        if( entry == null ) {
-            return null;
-        }
-        VpnGateway gateway= new VpnGateway();
-     
-        gateway.setCurrentState(VpnGatewayState.PENDING);
-        HashMap<String,String> tags = new HashMap<String, String>();
-        tags.put(VPN_ID_KEY, vpnId);
-        NodeList attributes = entry.getChildNodes();
-       
-        for( int i=0; i<attributes.getLength(); i++ ) {
-            Node attribute = attributes.item(i);
-            if(attribute.getNodeType() == Node.TEXT_NODE) continue;
-            String nodeName = attribute.getNodeName();
-            
-            if( nodeName.equalsIgnoreCase("State") && attribute.hasChildNodes() ) { 
-            	String status = attribute.getFirstChild().getNodeValue().trim();
-            	
-            	if("Provisioning".equalsIgnoreCase(status) || "Provisioned".equalsIgnoreCase(status)){
-            		gateway.setCurrentState(VpnGatewayState.AVAILABLE);
-            	}
-            	else if("Deprovisioning".equalsIgnoreCase(status)){
-            		gateway.setCurrentState(VpnGatewayState.DELETING);
-            	}
-            	else if("NotProvisioned".equalsIgnoreCase(status)){
-            		gateway.setCurrentState(VpnGatewayState.DELETED);
-            	}
-            }           
-            else if( nodeName.equalsIgnoreCase("VIPAddress") && attribute.hasChildNodes() ) {
-            	gateway.setEndpoint(attribute.getFirstChild().getNodeValue().trim());            	
-            }
-        }
-        if( vpnId == null || gateway.getEndpoint() == null ) {        	
-        	return null;
-        }else{
-        	gateway.setProviderVpnGatewayId(vpnId + OBJECT_NAME_SPLIT + gateway.getEndpoint());
-        	
-        }
-        if( gateway.getName() == null ) {
-        	gateway.setName(gateway.getEndpoint());
-        }
-        if( gateway.getDescription() == null ) {
-        	gateway.setDescription(gateway.getName());
-        }       
-        gateway.setTags(tags);
-        
-        return gateway;
-    }	
-
-}
+/**
+ * Copyright (C) 2013-2015 Dell, Inc
+ *
+ * ====================================================================
+ * Licensed under the Apache License, Version 2.0 (the "License");
+ * you may not use this file except in compliance with the License.
+ * You may obtain a copy of the License at
+ *
+ * http://www.apache.org/licenses/LICENSE-2.0
+ *
+ * Unless required by applicable law or agreed to in writing, software
+ * distributed under the License is distributed on an "AS IS" BASIS,
+ * WITHOUT WARRANTIES OR CONDITIONS OF ANY KIND, either express or implied.
+ * See the License for the specific language governing permissions and
+ * limitations under the License.
+ * ====================================================================
+ */
+
+package org.dasein.cloud.azure.network;
+
+
+import java.util.ArrayList;
+import java.util.HashMap;
+
+import javax.annotation.Nonnull;
+import javax.annotation.Nullable;
+
+import org.apache.log4j.Logger;
+import org.dasein.cloud.CloudException;
+import org.dasein.cloud.InternalException;
+import org.dasein.cloud.ProviderContext;
+import org.dasein.cloud.Requirement;
+import org.dasein.cloud.ResourceStatus;
+import org.dasein.cloud.azure.Azure;
+import org.dasein.cloud.azure.AzureConfigException;
+import org.dasein.cloud.azure.AzureMethod;
+import org.dasein.cloud.azure.compute.disk.AzureDisk;
+import org.dasein.cloud.identity.ServiceAction;
+import org.dasein.cloud.network.*;
+import org.w3c.dom.Document;
+import org.w3c.dom.Node;
+import org.w3c.dom.NodeList;
+
+public class AzureVPNSupport implements VpnSupport {
+    static private final Logger logger = Azure.getLogger(AzureVPNSupport.class);
+
+	static private final String NETWORKING_SERVICES = "/services/networking";
+	/**Azure gateway, vlan does not have an Id. Therefore,gateway id would be 
+	 *  local network name + _&_ + gateway endpoint
+	*/
+	static private final String OBJECT_NAME_SPLIT = "_&_";
+	static public final String VPN_ID_KEY = "VPNID";
+	/**
+	 *  The enstratus default VPN is used when create VLANs, subnet, local network and gateway 
+	 *  as all of the operations on VLAN, subnet etc requires an VPN;
+	 */
+	static public final String ENSTRATUS_DEFAULT_VPN = "Enstratus_VPN";
+	
+    private Azure provider;
+
+    public AzureVPNSupport(Azure provider) { this.provider = provider; }
+	
+
+	@Override
+	public String[] mapServiceAction(ServiceAction action) {
+		return new String[0];
+	}
+
+	/**
+	 * Vlan was created when the VPN created
+	 */
+	@Override
+	public void attachToVlan(String providerVpnId, String providerVlanId) throws CloudException, InternalException {
+		// TODO Auto-generated method stub
+
+	}
+
+	@Override
+	public void connectToGateway(String providerVpnId, String toGatewayId) throws CloudException, InternalException {
+        //TODO this existing method call is for creating a gateway but is it terminology issue or is this different?
+        if( logger.isTraceEnabled() ) {
+            logger.trace("ENTER: " + AzureVPNSupport.class.getName() + ".connectToGateway()");
+        }
+        try {
+            ProviderContext ctx = provider.getContext();
+
+            if( ctx == null ) {
+                throw new AzureConfigException("No context was specified for this request");
+            }
+           
+            
+            AzureMethod method = new AzureMethod(provider);
+                  
+            String resourceDir = NETWORKING_SERVICES + "/" + providerVpnId + "/gateway";
+           
+            method.post(ctx.getAccountNumber(), resourceDir, null);
+     
+        }
+        finally {
+            if( logger.isTraceEnabled() ) {
+                logger.trace("EXIT: " + AzureVPNSupport.class.getName() + ".connectToGateway()");
+            }
+        }
+	}
+
+	@Override
+	public Vpn createVpn(String inProviderDataCenterId, String name,String description, VpnProtocol protocol) throws CloudException, InternalException {
+        if( logger.isTraceEnabled() ) {
+            logger.trace("ENTER: " + AzureVPNSupport.class.getName() + ".createVPN()");
+        }
+        
+        //Require a default cidr
+        String cidr = "10.0.0.0/8";
+        
+        try {        	
+            ProviderContext ctx = provider.getContext();
+
+            if( ctx == null ) {
+                throw new AzureConfigException("No context was specified for this request");
+            }
+                       
+            AzureMethod method = new AzureMethod(provider);
+            StringBuilder xml = new StringBuilder();
+           
+            xml.append("<?xml version=\"1.0\" encoding=\"utf-8\"?>");             
+            xml.append("<NetworkConfiguration xmlns:xsi=\"http://www.w3.org/2001/XMLSchema-instance\" xmlns:xsd=\"http://www.w3.org/2001/XMLSchema\" xmlns=\"http://schemas.microsoft.com/ServiceHosting/2011/07/NetworkConfiguration\">");
+            xml.append("<VirtualNetworkConfiguration>");
+            xml.append("<VirtualNetworkSites>");
+            xml.append("VirtualNetworkSite name=\"" + name+ "\" Location=\"" +  ctx.getRegionId() +"\">");
+            xml.append("<AddressSpace>");
+            xml.append("<AddressPrefix>"+ cidr +"</AddressPrefix>");
+            xml.append("</AddressSpace>");
+            xml.append("</VirtualNetworkSite>");
+            xml.append("</VirtualNetworkSites>");                        
+            xml.append("</VirtualNetworkConfiguration>");
+            xml.append("</NetworkConfiguration>");
+
+            if( logger.isDebugEnabled() ) {
+                try {
+                    method.parseResponse(xml.toString(), false);
+                }
+                catch( Exception e ) {
+                    logger.warn("Unable to parse outgoing XML locally: " + e.getMessage());
+                    logger.warn("XML:");
+                    logger.warn(xml.toString());
+                }
+            }
+
+            String resourceDir = NETWORKING_SERVICES + "/media";
+            method.post(ctx.getAccountNumber(),resourceDir, xml.toString());
+            // TODO: return VLAN
+            return null;
+        }
+        finally {
+            if( logger.isTraceEnabled() ) {
+                logger.trace("EXIT: " + AzureVlanSupport.class.getName() + ".createVlan()");
+            }
+        }
+	}
+
+    @Nonnull
+    @Override
+    public Vpn createVpn(@Nonnull VpnCreateOptions vpnLaunchOptions) throws CloudException, InternalException {
+        return createVpn(vpnLaunchOptions.getProviderDataCenterId(), vpnLaunchOptions.getName(),vpnLaunchOptions.getDescription(),vpnLaunchOptions.getProtocol() );
+    }
+
+    private String getAffinityGroup(String vlanName){
+		//TODO
+		return "Group1";
+	}
+	
+	// Create local network for connecting VPN?
+	@Override
+	public VpnGateway createVpnGateway(String endpoint, String name,String description, VpnProtocol protocol, String bgpAsn)throws CloudException, InternalException {
+        if( logger.isTraceEnabled() ) {
+            logger.trace("ENTER: " + AzureVPNSupport.class.getName() + ".createVPNGateway()");
+        }
+        try {
+            ProviderContext ctx = provider.getContext();
+
+            if( ctx == null ) {
+                throw new AzureConfigException("No context was specified for this request");
+            }
+           
+            
+            AzureMethod method = new AzureMethod(provider);
+            StringBuilder xml = new StringBuilder();
+            xml.append("<?xml version=\"1.0\" encoding=\"utf-8\"?>");
+            xml.append("<NetworkConfiguration  xmlns=\"http://schemas.microsoft.com/windowsazure\" xmlns:i=\"http://www.w3.org/2001/XMLSchema-instance\">");
+            xml.append("<VirtualNetworkConfiguration>");            
+            xml.append("<LocalNetworkSites>");
+            
+            xml.append("<LocalNetworkSite name=\"" + name +  "\">");
+            xml.append("<AddressSpace>");
+            xml.append("<AddressPrefix>"+ endpoint +"/32" + "</AddressPrefix>");
+            xml.append("</AddressSpace>");
+            xml.append("<VPNGatewayAddress>"+ endpoint + "</VPNGatewayAddress>");
+            xml.append("</LocalNetworkSite>");
+            
+            xml.append("</LocalNetworkSites>");
+            xml.append("</VirtualNetworkConfiguration>");
+            xml.append("</NetworkConfiguration>");
+               
+
+            if( logger.isDebugEnabled() ) {
+                try {
+                    method.parseResponse(xml.toString(), false);
+                }
+                catch( Exception e ) {
+                    logger.warn("Unable to parse outgoing XML locally: " + e.getMessage());
+                    logger.warn("XML:");
+                    logger.warn(xml.toString());
+                }
+            }
+
+            String resourceDir = NETWORKING_SERVICES + "/media";
+            method.post(ctx.getAccountNumber(),resourceDir , xml.toString());
+            // TODO: VPNGateway
+            return null;
+        }
+        finally {
+            if( logger.isTraceEnabled() ) {
+                logger.trace("EXIT: " + AzureVPNSupport.class.getName() + ".createVPNGateway()");
+            }
+        }
+		
+	}
+
+    @Nonnull
+    @Override
+    public VpnGateway createVpnGateway(@Nonnull VpnGatewayCreateOptions vpnGatewayCreateOptions) throws CloudException, InternalException {
+        return createVpnGateway(vpnGatewayCreateOptions.getEndpoint(), vpnGatewayCreateOptions.getName(), vpnGatewayCreateOptions.getDescription(), vpnGatewayCreateOptions.getProtocol(), vpnGatewayCreateOptions.getBgpAsn());
+    }
+
+    @Override
+	public void deleteVpn(String providerVpnId) throws CloudException, InternalException {
+		// TODO Auto-generated method stub
+
+	}
+
+	@Override
+	public void deleteVpnGateway(String providerVPNGatewayId) throws CloudException, InternalException {
+        if( logger.isTraceEnabled() ) {
+            logger.trace("ENTER: " + AzureVPNSupport.class.getName() + ".deleteVPNGateway(" + providerVPNGatewayId+")");
+        }
+        try {
+            ProviderContext ctx = provider.getContext();
+
+            if( ctx == null ) {
+                throw new AzureConfigException("No context was specified for this request");
+            }
+            
+            if(!providerVPNGatewayId.contains(OBJECT_NAME_SPLIT)){
+            	logger.trace(" The GateWay ID does not have the patern ->" + OBJECT_NAME_SPLIT );
+            	return;
+            }
+           	String[] VPNAndGatewayName = providerVPNGatewayId.split(OBJECT_NAME_SPLIT);
+         	String resourceDir = NETWORKING_SERVICES + "/" + VPNAndGatewayName[0] + "/gateway" ;
+         	                                
+            AzureMethod method = new AzureMethod(provider);
+    
+            method.invoke("DELETE",ctx.getAccountNumber(), resourceDir, null);
+        }
+        finally {
+            if( logger.isTraceEnabled() ) {
+                logger.trace("EXIT: " + AzureDisk.class.getName() + ".deattach()");
+            }
+        }
+
+	}
+
+	@Override
+	public void detachFromVlan(String providerVpnId, String providerVlanId) throws CloudException, InternalException {
+		// TODO Auto-generated method stub
+
+	}
+
+	@Override
+	public void disconnectFromGateway(String providerVpnId, String fromGatewayId) throws CloudException, InternalException {
+		// TODO Auto-generated method stub
+
+	}
+
+    private transient volatile AzureVPNCapabilities capabilities;
+    @Nonnull
+    @Override
+    public VpnCapabilities getCapabilities() throws CloudException, InternalException {
+        if( capabilities == null ) {
+            capabilities = new AzureVPNCapabilities(provider);
+        }
+        return capabilities;
+    }
+
+    @Override
+	public VpnGateway getGateway(String gatewayId) throws CloudException,InternalException {
+		ArrayList<VpnGateway> list = (ArrayList<VpnGateway>) listGateways();
+		if(list != null){ 
+			for(VpnGateway gateway: list){
+				if(gateway.getProviderVpnGatewayId().equals(gatewayId)){
+					return gateway;
+				}			
+			}
+		}
+		return null;		
+	}
+
+	@Override
+	public Vpn getVpn(String providerVpnId) throws CloudException,InternalException {
+		ArrayList<Vpn> list = (ArrayList<Vpn>) listVpns();
+		if(list != null){ 
+			for(Vpn vpn: list){
+				if(vpn.getProviderVpnId().equals(providerVpnId)){
+					return vpn;
+				}			
+			}
+		}
+		return null;		
+	}
+
+	@Override
+	public Requirement getVpnDataCenterConstraint() throws CloudException,InternalException {
+		// TODO Auto-generated method stub
+		return null;
+	}
+
+	@Override
+	public Iterable<VpnConnection> listGatewayConnections(String toGatewayId)throws CloudException, InternalException {
+		// TODO Auto-generated method stub
+		return null;
+	}
+
+    @Nonnull
+    @Override
+    public Iterable<ResourceStatus> listGatewayStatus() throws CloudException, InternalException {
+        return null;  //To change body of implemented methods use File | Settings | File Templates.
+    }
+
+    @Override
+	public Iterable<VpnGateway> listGateways() throws CloudException,InternalException {
+	    ArrayList<VpnGateway> gateways = new ArrayList<VpnGateway>();
+
+		ArrayList<Vpn> list = (ArrayList<Vpn>) listVpns();
+		if(list != null){ 
+			for(Vpn vpn: list){
+				 ArrayList<VpnGateway> items = (ArrayList<VpnGateway>) listGateways(vpn.getProviderVpnId());
+				 if(items != null){
+					 gateways.addAll(items);
+				 }
+			}
+		}		
+		return gateways;
+	}
+	
+	private Iterable<VpnGateway> listGateways(String vpnId) throws CloudException,InternalException {
+		// TODO Auto-generated method stub
+        ProviderContext ctx = provider.getContext();
+
+        if( ctx == null ) {
+            throw new AzureConfigException("No context was specified for this request");
+        }
+        String resourceDir = NETWORKING_SERVICES + "/" + vpnId + "/gateway";
+        AzureMethod method = new AzureMethod(provider);
+        Document doc = method.getAsXML(ctx.getAccountNumber(), resourceDir);
+                
+        NodeList entries = doc.getElementsByTagName("Gateway");
+        ArrayList<VpnGateway> list = new ArrayList<VpnGateway>();
+
+        for( int i=0; i<entries.getLength(); i++ ) {
+            Node entry = entries.item(i);
+            VpnGateway gateway= toVPNGateway(ctx, entry,vpnId );
+            
+            if( gateway != null ) {
+            	list.add(gateway);
+            }
+        }        
+        return list;
+	}
+
+	@Override
+	public Iterable<VpnGateway> listGatewaysWithBgpAsn(String bgpAsn) throws CloudException, InternalException {
+		// TODO Auto-generated method stub
+		return null;
+	}
+
+	@Override
+	public Iterable<VpnConnection> listVpnConnections(String toVpnId)
+			throws CloudException, InternalException {
+		// TODO Auto-generated method stub
+		return null;
+	}
+
+    @Nonnull
+    @Override
+    public Iterable<ResourceStatus> listVpnStatus() throws CloudException, InternalException {
+        return null;  //To change body of implemented methods use File | Settings | File Templates.
+    }
+
+    @Nonnull
+    @Override
+	public Iterable<Vpn> listVpns() throws CloudException, InternalException {
+
+        ProviderContext ctx = provider.getContext();
+
+        if( ctx == null ) {
+            throw new AzureConfigException("No context was specified for this request");
+        }
+        AzureMethod method = new AzureMethod(provider);
+
+        Document doc = method.getAsXML(ctx.getAccountNumber(), NETWORKING_SERVICES+"/virtualnetwork");
+                
+        NodeList entries = doc.getElementsByTagName("VirtualNetworkSite");
+        ArrayList<Vpn> list = new ArrayList<Vpn>();
+
+        for( int i=0; i<entries.getLength(); i++ ) {
+            Node entry = entries.item(i);
+            Vpn vpn = toVPN(ctx, entry);
+            if( vpn != null ) {
+            	list.add(vpn);
+            }
+        }        
+        return list;
+	}
+
+	@Override
+	public Iterable<VpnProtocol> listSupportedVpnProtocols()throws CloudException, InternalException {
+		// TODO Auto-generated method stub
+		return null;
+	}
+
+	@Override
+	public boolean isSubscribed() throws CloudException, InternalException {
+		return true;
+	}
+	
+    private @Nullable Vpn toVPN(@Nonnull ProviderContext ctx, @Nullable Node entry) throws CloudException, InternalException {
+        if( entry == null ) {
+            return null;
+        }
+        Vpn vpn= new Vpn();
+        vpn.setCurrentState(VpnState.AVAILABLE);
+
+        HashMap<String,String> tags = new HashMap<String, String>();
+      
+        NodeList attributes = entry.getChildNodes();
+
+        for( int i=0; i<attributes.getLength(); i++ ) {
+            Node attribute = attributes.item(i);
+            if(attribute.getNodeType() == Node.TEXT_NODE) continue;
+            String nodeName = attribute.getNodeName();
+            
+            if( nodeName.equalsIgnoreCase("name") && attribute.hasChildNodes() ) {
+            	vpn.setProviderVpnId(attribute.getFirstChild().getNodeValue().trim());
+            	//vpn.setName(attribute.getFirstChild().getNodeValue().trim());
+            }
+            else if( nodeName.equalsIgnoreCase("label") && attribute.hasChildNodes() ) {
+            	vpn.setDescription(attribute.getFirstChild().getNodeValue().trim());
+            }
+            else if( nodeName.equalsIgnoreCase("Id") && attribute.hasChildNodes() ) {
+            	//vpn.setProviderVpnId(attribute.getFirstChild().getNodeValue().trim());
+            }
+            else if( nodeName.equalsIgnoreCase("State") && attribute.hasChildNodes() ) {
+            	String status = attribute.getFirstChild().getNodeValue().trim();
+            	
+            	if("Created".equalsIgnoreCase(status)){
+            		vpn.setCurrentState(VpnState.AVAILABLE);
+            	}        
+            }            
+            else if( nodeName.equalsIgnoreCase("AffinityGroup") && attribute.hasChildNodes() ) {
+            	tags.put("AffinityGroup", attribute.getFirstChild().getNodeValue().trim());
+            }
+            else if( nodeName.equalsIgnoreCase("AddressSpace") && attribute.hasChildNodes() ) {
+                NodeList addressSpaces = attribute.getChildNodes();
+                
+                for( int k=0; k<addressSpaces.getLength(); k++ ) {
+                    Node addressSpace = addressSpaces.item(k);
+                    
+                    if( addressSpace.getNodeName().equalsIgnoreCase("AddressPrefixes") && addressSpace.hasChildNodes() ) {
+                       
+                    	NodeList addressPrefixes  = addressSpace.getChildNodes();
+                    	
+                    	ArrayList<String> vlanIds = new ArrayList<String>();
+                    	
+                        for( int l=0; l<addressPrefixes.getLength(); l++ ) {
+                            Node addressPrefix = addressPrefixes.item(l);                               
+
+                            if( addressPrefix.getNodeName().equalsIgnoreCase("AddressPrefix") && addressPrefix.hasChildNodes() ) {
+                            	vlanIds.add(addressPrefix.getFirstChild().getNodeValue().trim());
+                            }                            
+                        }
+                        vpn.setProviderVlanIds(vlanIds.toArray(new String[vlanIds.size()]));
+                        
+                    }
+                }
+            }
+        }
+        if( vpn.getProviderVpnId() == null ) {
+            return null;
+        }
+        if( vpn.getName() == null ) {
+        	vpn.setName(vpn.getProviderVpnId());
+        }
+        if( vpn.getDescription() == null ) {
+        	vpn.setDescription(vpn.getName());
+        }       
+        vpn.setTags(tags);
+        
+        return vpn;
+    }
+    
+    private @Nullable VpnGateway toVPNGateway(@Nonnull ProviderContext ctx, @Nullable Node entry, String vpnId) throws CloudException, InternalException {
+        if( entry == null ) {
+            return null;
+        }
+        VpnGateway gateway= new VpnGateway();
+     
+        gateway.setCurrentState(VpnGatewayState.PENDING);
+        HashMap<String,String> tags = new HashMap<String, String>();
+        tags.put(VPN_ID_KEY, vpnId);
+        NodeList attributes = entry.getChildNodes();
+       
+        for( int i=0; i<attributes.getLength(); i++ ) {
+            Node attribute = attributes.item(i);
+            if(attribute.getNodeType() == Node.TEXT_NODE) continue;
+            String nodeName = attribute.getNodeName();
+            
+            if( nodeName.equalsIgnoreCase("State") && attribute.hasChildNodes() ) { 
+            	String status = attribute.getFirstChild().getNodeValue().trim();
+            	
+            	if("Provisioning".equalsIgnoreCase(status) || "Provisioned".equalsIgnoreCase(status)){
+            		gateway.setCurrentState(VpnGatewayState.AVAILABLE);
+            	}
+            	else if("Deprovisioning".equalsIgnoreCase(status)){
+            		gateway.setCurrentState(VpnGatewayState.DELETING);
+            	}
+            	else if("NotProvisioned".equalsIgnoreCase(status)){
+            		gateway.setCurrentState(VpnGatewayState.DELETED);
+            	}
+            }           
+            else if( nodeName.equalsIgnoreCase("VIPAddress") && attribute.hasChildNodes() ) {
+            	gateway.setEndpoint(attribute.getFirstChild().getNodeValue().trim());            	
+            }
+        }
+        if( vpnId == null || gateway.getEndpoint() == null ) {        	
+        	return null;
+        }else{
+        	gateway.setProviderVpnGatewayId(vpnId + OBJECT_NAME_SPLIT + gateway.getEndpoint());
+        	
+        }
+        if( gateway.getName() == null ) {
+        	gateway.setName(gateway.getEndpoint());
+        }
+        if( gateway.getDescription() == null ) {
+        	gateway.setDescription(gateway.getName());
+        }       
+        gateway.setTags(tags);
+        
+        return gateway;
+    }	
+
+}