--- conflicted
+++ resolved
@@ -241,10 +241,14 @@
             throw new InternalException("Endpoint misconfiguration (" + endpoint + provider.getContext().getAccountNumber() + resource + "): " + e.getMessage());
         }
     }
-<<<<<<< HEAD
 
     public @Nullable <T> T get(Class<T> classType, @Nonnull URI uri) throws CloudException, InternalException{
         InputStream responseAsStream = getAsStream(provider.getContext().getAccountNumber(), uri);
+
+        if(responseAsStream == null) {
+            logger.info("Unable to perform HTTP GET at following resource: " + uri.toString());
+            return null;
+        }
         try {
             JAXBContext context = JAXBContext.newInstance(classType);
             Unmarshaller u = context.createUnmarshaller();
@@ -267,42 +271,6 @@
         return post(provider.getContext().getAccountNumber(), resource, stringWriter.toString());
     }
 
-    public @Nullable Document getAsXML(@Nonnull String account, @Nonnull URI uri) throws CloudException, InternalException {
-        InputStream stream = getAsStream(account, uri);
-        if(stream == null)
-            return null;
-
-=======
-
-    public @Nullable <T> T get(Class<T> classType, @Nonnull URI uri) throws CloudException, InternalException{
-        InputStream responseAsStream = getAsStream(provider.getContext().getAccountNumber(), uri);
-
-        if(responseAsStream == null) {
-            logger.info("Unable to perform HTTP GET at following resource: " + uri.toString());
-            return null;
-        }
-        try {
-            JAXBContext context = JAXBContext.newInstance(classType);
-            Unmarshaller u = context.createUnmarshaller();
-            return (T)u.unmarshal(responseAsStream);
-        }
-        catch(Exception ex)
-        {
-            logger.error(ex.getMessage());
-            throw new InternalException(ex);
-        }
-
-    }
-
-    public <T> String post(String resource, T object) throws JAXBException, CloudException, InternalException {
-        StringWriter stringWriter = new StringWriter();
-        JAXBContext jc = JAXBContext.newInstance( object.getClass());
-        Marshaller m = jc.createMarshaller();
-        m.marshal(object, stringWriter);
-
-        return post(provider.getContext().getAccountNumber(), resource, stringWriter.toString());
-    }
-
     public <T> String put(String resource, T object) throws JAXBException, CloudException, InternalException {
         StringWriter stringWriter = new StringWriter();
         JAXBContext jc = JAXBContext.newInstance( object.getClass());
@@ -317,7 +285,6 @@
         if(stream == null)
             return null;
 
->>>>>>> a51fb6d0
         return parseResponse(stream, true);
     }
     
