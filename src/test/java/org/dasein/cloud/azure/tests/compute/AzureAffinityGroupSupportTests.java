/**
 * Copyright (C) 2013-2014 Dell, Inc
 *
 * ====================================================================
 * Licensed under the Apache License, Version 2.0 (the "License");
 * you may not use this file except in compliance with the License.
 * You may obtain a copy of the License at
 *
 * http://www.apache.org/licenses/LICENSE-2.0
 *
 * Unless required by applicable law or agreed to in writing, software
 * distributed under the License is distributed on an "AS IS" BASIS,
 * WITHOUT WARRANTIES OR CONDITIONS OF ANY KIND, either express or implied.
 * See the License for the specific language governing permissions and
 * limitations under the License.
 * ====================================================================
 */

package org.dasein.cloud.azure.tests.compute;

<<<<<<< HEAD
import org.junit.Ignore;
=======
import junit.framework.Assert;
import org.junit.Test;
>>>>>>> f28756b0

/**
 * Created by Vlad_Munthiu on 7/23/2014.
 */
@Ignore("Should add back when there are tests in this class")
public class AzureAffinityGroupSupportTests {
    @Test
    public void test() {
        Assert.assertTrue(true);
    }
}<|MERGE_RESOLUTION|>--- conflicted
+++ resolved
@@ -18,12 +18,9 @@
 
 package org.dasein.cloud.azure.tests.compute;
 
-<<<<<<< HEAD
 import org.junit.Ignore;
-=======
 import junit.framework.Assert;
 import org.junit.Test;
->>>>>>> f28756b0
 
 /**
  * Created by Vlad_Munthiu on 7/23/2014.
